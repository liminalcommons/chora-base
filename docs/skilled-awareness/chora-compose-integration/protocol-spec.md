# Protocol Specification: chora-compose Integration

**SAP ID**: SAP-017
**Version**: 2.0.0
**Status**: active
**Last Updated**: 2025-11-04

---

## 1. Overview

Integration guide for adopting chora-compose: 4 modalities (pip/MCP/CLI/Docker), role-based workflows, decision trees, time-to-first-success <30 minutes.

### Key Capabilities

This SAP provides complete integration specifications for chora-compose adoption:

- **Interactive modality selector**: [select-modality.py](./select-modality.py) - Guided questionnaire to choose the right integration approach
- **pip integration**: Library usage patterns for Python project integration
- **MCP server deployment**: AI agent access via Model Context Protocol
- **CLI usage**: Interactive command-line interface for testing and workflows
- **Docker deployment**: Container-based deployment for n8n workflows and team access
- **Decision trees**: Clear modality selection guidance
- **Role-based workflows**: Tailored paths for developers, AI agents, teams, DevOps
- **Quick wins (< 30 min)**: Fast time-to-first-success across all modalities
- **Troubleshooting**: Common errors and resolution workflows

**Quick Start**: Run `python select-modality.py` for an interactive modality selection experience (< 2 minutes).

---

## 2. Core Contracts

This section defines the four integration modalities for chora-compose adoption.

### Contract 1: pip Integration (Library)

**Description**: Python library integration for direct code usage in Python projects.

**Interface**:

```python
# Installation
pip install chora-compose

# Basic usage
from chora_compose import ConfigLoader, ContentGenerator

# Load config
loader = ConfigLoader()
config = loader.load_content_config("path/to/config.yaml")

# Generate content
generator = ContentGenerator()
result = generator.generate(config)

# Access generated content
print(result.content)
print(result.output_path)
```

**Requirements**:
- Python 3.12+ (async generators, structural pattern matching)
- pip or Poetry for dependency management
- Write access to output directory
- Git (optional, for `git_reference` context sources)

**Use Cases**:
- Python project integration (documentation, configs, test data generation)
- Programmatic content generation in build scripts
- CI/CD integration for automated content updates
- Library usage in larger automation frameworks

**When to Use**: Choose pip modality when you need to integrate chora-compose as a library in Python code, trigger generation programmatically, or integrate in build/CI workflows.

---

### Contract 2: MCP Server Integration (AI Agents)

**Description**: Model Context Protocol server deployment for AI agent access (Claude Desktop, Cursor, etc.).

**Interface**:

```json
// Claude Desktop config: ~/.config/claude/config.json (macOS/Linux)
// or %APPDATA%\Claude\config.json (Windows)
{
  "mcpServers": {
    "chora-compose": {
      "command": "docker",
      "args": [
        "run",
        "-i",
        "--rm",
        "-v", "${workspaceFolder}:/workspace",
        "ghcr.io/liminalcommons/chora-compose-mcp:latest"
      ]
    }
  }
}
```

**Tools Available** (22 MCP tools):

**Config Creation Tools** (6):
- `create_content_config`: Create content configuration
- `create_artifact_config`: Create artifact configuration
- `create_collection_config`: Create collection configuration
- `save_draft_config`: Save draft configuration to ephemeral storage
- `load_draft_config`: Load draft configuration from ephemeral storage
- `delete_draft_config`: Delete draft configuration

**Generation Tools** (3):
- `generate_content`: Generate single content piece from config
- `assemble_artifact`: Assemble artifact from multiple content pieces
- `assemble_collection`: Assemble collection (bulk generation)

**Utility Tools** (remaining 13):
- `list_capabilities`: List available generators
- `get_generator_info`: Get generator details
- `test_generator`: Test generator with sample data
- `validate_config`: Validate configuration syntax
- `store_ephemeral_output`: Store temporary output (30-day retention)
- `retrieve_ephemeral_output`: Retrieve temporary output
- `list_ephemeral_outputs`: List all ephemeral outputs
- `delete_ephemeral_output`: Delete ephemeral output
- `list_collections`: List available collections
- `get_collection_status`: Get collection generation status
- `invalidate_cache`: Force cache invalidation
- `resolve_context`: Resolve context from sources
- `check_freshness`: Check if cached content is fresh

**Requirements**:
- Docker Desktop installed and running
- Claude Desktop or compatible MCP client (Cursor, etc.)
- MCP server configuration (config.json)
- Volume mount permissions (workspace access)

**Use Cases**:
- Conversational content creation with AI agents
- Interactive config development and testing
- Exploratory content generation workflows
- AI-assisted configuration refinement

**When to Use**: Choose MCP server modality when you want AI agent access (Claude Desktop, Cursor), conversational content generation, or interactive development with AI assistance.

---

### Contract 3: CLI Integration (Interactive)

**Description**: Command-line interface for interactive usage, testing, and manual workflows.

**Interface**:

```bash
# Installation
pip install "chora-compose[cli]"

# Create content config (interactive prompts)
chora-compose create content --output my-content-config.yaml

# Generate content from config
chora-compose generate content --config my-content-config.yaml

# Create artifact config
chora-compose create artifact --output my-artifact-config.yaml

# Assemble artifact
chora-compose generate artifact --config my-artifact-config.yaml

# List available generators
chora-compose list capabilities

# Validate config
chora-compose validate --config my-config.yaml

# Check version
chora-compose --version
```

**Requirements**:
- Python 3.12+
- CLI extras installed: `pip install "chora-compose[cli]"`
- Terminal access (bash, zsh, PowerShell)
- Write access to output directory

**Use Cases**:
- Testing config changes before committing
- Manual content generation workflows
- Quick prototyping of new configs
- Learning chora-compose interactively

**When to Use**: Choose CLI modality when you want interactive testing, manual workflows, quick prototyping, or are learning chora-compose functionality.

---

### Contract 4: Docker Integration (Team Deployment)

**Description**: Docker deployment for n8n workflows, team access, and containerized environments.

**Interface**:

```yaml
# docker-compose.yml
version: "3.8"

services:
  chora-compose-mcp:
    image: ghcr.io/liminalcommons/chora-compose-mcp:latest
    volumes:
      - ./workspace:/workspace
      - ./configs:/configs
    environment:
      - CHORA_COMPOSE_LOG_LEVEL=INFO
      - CHORA_COMPOSE_CACHE_DIR=/workspace/.chora-compose
    ports:
      - "8080:8080"  # Optional: HTTP API (v1.6.0+)
    restart: unless-stopped
```

**Deployment**:

```bash
# Start service
docker-compose up -d

# Check status
docker-compose ps

# View logs
docker-compose logs -f chora-compose-mcp

# Stop service
docker-compose down
```

**Requirements**:
- Docker and Docker Compose installed
- Volume mount permissions for workspace and configs
- Network access (if HTTP API enabled)
- n8n instance (for workflow integration)

**Use Cases**:
- Team-shared chora-compose deployment
- n8n workflow automation integration
- Centralized content generation service
- Multi-user environments with shared configs

**When to Use**: Choose Docker modality when you want team deployment, n8n workflow integration, centralized service, or need to provide chora-compose to multiple users.

---

## 3. Integration Patterns

Common patterns for integrating chora-compose in different scenarios.

### Pattern 1: Developer Workflow (pip)

**Scenario**: Python developer integrating chora-compose in project.

**Steps**:

1. **Install**:
   ```bash
   pip install chora-compose
   ```

2. **Create config directory**:
   ```bash
   mkdir configs/
   ```

3. **Create content config** (`configs/api-docs.yaml`):
   ```yaml
   version: "3.1"
   content_id: api-docs
   generator_type: jinja2
   output_path: docs/api-reference.md

   template: |
     # API Reference

     {% for endpoint in endpoints %}
     ## {{ endpoint.method }} {{ endpoint.path }}

     {{ endpoint.description }}

     {% endfor %}

   context:
     external_file:
       path: specs/openapi.yaml
       format: yaml
   ```

4. **Generate in Python** (`scripts/generate_docs.py`):
   ```python
   from chora_compose import ConfigLoader, ContentGenerator

   loader = ConfigLoader()
   config = loader.load_content_config("configs/api-docs.yaml")

   generator = ContentGenerator()
   result = generator.generate(config)

   print(f"✓ Generated: {result.output_path}")
   ```

**Result**: Generated content in `docs/api-reference.md`.

---

### Pattern 2: AI Agent Workflow (MCP)

**Scenario**: Claude Desktop user generating content conversationally.

**Steps**:

1. **Install Docker Desktop**: Download from https://www.docker.com/products/docker-desktop/

2. **Configure Claude Desktop**:
   - Edit: `~/.config/claude/config.json` (macOS/Linux) or `%APPDATA%\Claude\config.json` (Windows)
   - Add MCP server configuration (see Contract 2 above)

3. **Restart Claude Desktop**

4. **Conversational creation**:
   ```
   User: "Create a content config for API documentation using the OpenAPI generator"

   Claude: [Uses create_content_config tool]

   User: "Generate the content"

   Claude: [Uses generate_content tool]

   User: "Save to docs/api-reference.md"

   Claude: [Writes output to file]
   ```

**Result**: Generated content via conversational workflow.

---

### Pattern 3: Team Workflow (Docker)

**Scenario**: Team sharing chora-compose via Docker deployment.

**Steps**:

1. **DevOps**: Deploy chora-compose MCP server via Docker Compose (see Contract 4)

2. **Developers**: Configure MCP clients (Claude Desktop, Cursor) to point to team deployment

3. **Team**: Create shared configs in Git repository (`configs/`)

4. **Developers**: Generate content via MCP tools

5. **Automated**: n8n workflows trigger generation on events (PR created, issue labeled, etc.)

**Result**: Team collaboration with shared configs and centralized deployment.

---

## 4. Workflows

Two critical workflows for chora-compose adoption.

### Workflow 1: First Success (< 30 minutes)

**Purpose**: Get from zero to first generated content in under 30 minutes.

**Steps**:

**Step 1: Choose Modality** (5 minutes)

**Interactive Selector** (Recommended):
```bash
python select-modality.py  # Interactive questionnaire
python select-modality.py --quick --export md  # Quick mode + export guide
```

The [select-modality.py](./select-modality.py) tool asks 4 questions and recommends the best modality for your use case with setup instructions.

**Manual Decision Tree**:
- Developer integrating in Python? → **pip**
- AI agent user (Claude Desktop)? → **MCP server**
- Testing/exploring? → **CLI**
- Team deployment? → **Docker**

**Step 2: Install** (5-10 minutes)

For **pip**:
```bash
pip install chora-compose
```

For **MCP**:
```bash
# Install Docker Desktop (if not installed)
# Configure Claude Desktop config.json (see Contract 2)
# Restart Claude Desktop
```

For **CLI**:
```bash
pip install "chora-compose[cli]"
```

For **Docker**:
```bash
# Create docker-compose.yml (see Contract 4)
docker-compose up -d
```

**Step 3: Create First Config** (5-10 minutes)

For **pip/CLI**:
```yaml
# configs/hello-world.yaml
version: "3.1"
content_id: hello-world
generator_type: jinja2
output_path: output/hello-world.md

template: |
  # Hello World

  This is my first generated content using chora-compose!

  Generated at: {{ generation_timestamp }}

context:
  inline_data:
    generation_timestamp: "2025-11-04T12:00:00"
```

For **MCP**:
```
User: "Create a content config for a simple hello world markdown file"
Claude: [Uses create_content_config tool]
User: "Save it to configs/hello-world.yaml"
Claude: [Saves config]
```

**Step 4: Generate** (1-2 minutes)

For **pip**:
```python
from chora_compose import ConfigLoader, ContentGenerator

loader = ConfigLoader()
config = loader.load_content_config("configs/hello-world.yaml")

generator = ContentGenerator()
result = generator.generate(config)

with open(result.output_path, "w") as f:
    f.write(result.content)

print(f"✓ Generated: {result.output_path}")
```

For **MCP**:
```
User: "Generate the hello-world content"
Claude: [Uses generate_content tool]
```

For **CLI**:
```bash
chora-compose generate content --config configs/hello-world.yaml
```

**Step 5: Validate** (1-2 minutes)

```bash
# Check output exists
ls output/hello-world.md

# View content
cat output/hello-world.md
```

**Expected Output**:
```markdown
# Hello World

This is my first generated content using chora-compose!

Generated at: 2025-11-04T12:00:00
```

**Success Criteria**:
- Output file exists at expected path
- Content is correctly generated
- No errors in logs/console
- Total time: < 30 minutes

---

### Workflow 2: Production Integration (1-2 days)

**Purpose**: Integrate chora-compose in real project for production content generation.

**Day 1 Morning: Setup** (2-3 hours)

1. **Install chosen modality** (see Workflow 1, Step 2)

2. **Set up config directory structure**:
   ```bash
   mkdir -p configs/{content,artifacts,collections}
   mkdir -p templates
   mkdir -p output
   ```

3. **Create first production config** (e.g., API documentation):
   ```yaml
   # configs/content/api-docs-users.yaml
   version: "3.1"
   content_id: api-docs-users
   generator_type: jinja2
   output_path: docs/api-reference/users.md

   template_path: templates/api-docs.md.j2

   context:
     external_file:
       path: specs/openapi.yaml
       format: yaml
   ```

4. **Test generation workflow**:
   ```bash
   # Test with pip/CLI
   chora-compose generate content --config configs/content/api-docs-users.yaml

   # Verify output
   cat docs/api-reference/users.md
   ```

**Day 1 Afternoon: Integration** (3-4 hours)

1. **Integrate in build process** (if pip):
   ```python
   # scripts/generate_docs.py
   from chora_compose import ConfigLoader, ContentGenerator

   def generate_documentation():
       """Generate all API documentation."""
       loader = ConfigLoader()
       generator = ContentGenerator()

       configs = [
           "configs/content/api-docs-users.yaml",
           "configs/content/api-docs-auth.yaml",
           "configs/content/api-docs-posts.yaml",
       ]

       for config_path in configs:
           config = loader.load_content_config(config_path)
           result = generator.generate(config)
           print(f"✓ Generated: {result.output_path}")

   if __name__ == "__main__":
       generate_documentation()
   ```

2. **Configure team access** (if Docker):
   - Deploy Docker Compose service
   - Share MCP configuration with team
   - Document connection instructions

3. **Create templates/configs for common use cases**:
   - API documentation templates
   - Configuration file templates
   - Test data generation configs

4. **Document workflow for team** (`configs/README.md`):
   ```markdown
   # Content Generation Configs

   ## Quick Start
   1. Install: `pip install chora-compose`
   2. Run: `python scripts/generate_docs.py`
   3. Check: `ls output/`

   ## Configs
   - `content/api-docs-*.yaml`: API documentation
   - `artifacts/api-docs.yaml`: Combined artifact
   ```

**Day 2 Morning: Validation** (2-3 hours)

1. **Generate production content**:
   ```bash
   python scripts/generate_docs.py
   ```

2. **Review quality and accuracy**:
   - Check generated content matches specs
   - Validate formatting and structure
   - Ensure all required sections present

3. **Refine configs based on feedback**:
   - Adjust templates for better output
   - Add missing context sources
   - Fix any generation issues

4. **Measure productivity improvement**:
   - Time to generate manually vs. automated
   - Calculate ROI (target: ≥2x productivity)

**Day 2 Afternoon: Optimization** (2-3 hours)

1. **Add error handling**:
   ```python
   try:
       result = generator.generate(config)
   except GenerationError as e:
       logger.error(f"Generation failed: {e}")
       # Handle error appropriately
   ```

2. **Set up monitoring/logging**:
   ```python
   import logging
   logging.basicConfig(level=logging.INFO)
   logger = logging.getLogger(__name__)
   ```

3. **Create runbook for common issues** (see Section 13: Troubleshooting)

4. **Train team on usage**:
   - Walk through config creation
   - Demonstrate generation workflows
   - Answer questions and iterate

**Expected Output**: chora-compose generating production content in real workflows, team trained, configs in version control, ROI ≥2x.

---

### Workflow 3: n8n Automation Integration (Docker Modality)

**Purpose**: Integrate chora-compose with n8n workflow automation platform for scheduled generation, event-driven assembly, and batch documentation workflows.

**Prerequisites**:
- Docker Desktop installed and running
- n8n installed (v1.0.0+): `npm install -g n8n` or Docker: `docker run -p 5678:5678 n8nio/n8n`
- chora-compose Docker image: `docker pull ghcr.io/liminalcommons/chora-compose:latest`
- chora-compose configs in version control

**Duration**: 2-4 hours (setup + 3 example workflows)

**Steps**:

**Step 1: n8n Setup** (30 minutes)

1. **Install n8n**:
   ```bash
   # Option 1: npm
   npm install -g n8n
   n8n start

   # Option 2: Docker
   docker run -p 5678:5678 \
     -v /var/run/docker.sock:/var/run/docker.sock \
     n8nio/n8n
   ```

2. **Access n8n UI**: Open http://localhost:5678

3. **Configure credentials** (for integrations):
   - Slack: Create bot token at https://api.slack.com/apps (scope: `chat:write`)
   - GitHub: Create personal access token with `repo` scope
   - Cloud Storage: Configure OAuth for Google Drive, S3, etc.

**Step 2: Import Example Workflows** (15 minutes)

Three production-ready workflow examples are provided in [n8n-examples/](./n8n-examples/):

1. **[Scheduled Content Generation](./n8n-examples/workflow-1-scheduled-generation.json)**:
   - Trigger: Every 6 hours (configurable schedule)
   - Action: Generate content using chora-compose
   - Notifications: Slack on success/failure
   - Use case: Daily metrics, weekly reports, recurring documentation

2. **[Webhook-Triggered Artifact Assembly](./n8n-examples/workflow-2-webhook-assembly.json)**:
   - Trigger: POST webhook (from GitHub PR, CI/CD, manual)
   - Action: Assemble multi-piece artifact with optional PR context
   - Upload: Cloud storage (Google Drive, S3)
   - Response: JSON with artifact URL and status
   - Use case: PR documentation, on-demand artifact generation

3. **[Batch Documentation Generation](./n8n-examples/workflow-3-batch-docs.json)**:
   - Trigger: Manual or webhook
   - Action: Generate collection (18+ items) in parallel
   - Reporting: GitHub summary issue, Slack notification
   - Metrics: Success rate, cache hit rate, execution time
   - Use case: Full documentation regeneration, nightly builds

**Import Instructions**:
1. In n8n UI: Workflows → Import from File
2. Select workflow JSON file (e.g., `workflow-1-scheduled-generation.json`)
3. Configure credentials (Slack, GitHub, etc.)
4. Activate workflow

**Step 3: Configure First Workflow** (30 minutes)

**Example: Scheduled Content Generation**

1. **Import workflow**: `workflow-1-scheduled-generation.json`

2. **Update config path**:
   - Click "Execute chora-compose Generation" node
   - Update `--config` argument to your config file
   - Example: `--config /workspace/configs/content/daily-metrics.yaml`

3. **Configure schedule**:
   - Click "Schedule Trigger" node
   - Set interval: hours (6), days (1), or cron expression
   - Save workflow

4. **Configure Slack notifications** (optional):
   - Add Slack credential: Credentials → Header Auth
   - Header: `Authorization`, Value: `Bearer xoxb-your-token`
   - Assign to "Notify Slack" nodes

5. **Test workflow**:
   - Click "Execute Workflow"
   - Verify output file generated
   - Check Slack notification received

**Step 4: Webhook Integration** (30 minutes)

**Example: Webhook-Triggered Artifact Assembly**

1. **Import workflow**: `workflow-2-webhook-assembly.json`

2. **Note webhook URL**:
   - Click "Webhook Trigger" node
   - Copy URL: `http://n8n.yourcompany.com/webhook/chora-compose/assemble-docs`

3. **Test webhook**:
   ```bash
   curl -X POST http://localhost:5678/webhook/chora-compose/assemble-docs \
     -H "Content-Type: application/json" \
     -d '{
       "artifact_id": "api-docs",
       "config_path": "configs/artifacts/api-docs.yaml",
       "trigger_source": "manual"
     }'
   ```

4. **GitHub PR integration** (optional):
   - Create GitHub webhook: Repository → Settings → Webhooks
   - Payload URL: `http://n8n.yourcompany.com/webhook/chora-compose/assemble-docs`
   - Content type: `application/json`
   - Events: Pull request (opened, synchronize)

**Step 5: Batch Generation** (30 minutes)

**Example: Batch Documentation Generation**

1. **Import workflow**: `workflow-3-batch-docs.json`

2. **Create collection config**: `configs/collections/all-docs.yaml`
   ```yaml
   version: "1.0"
   collection_id: all-docs
   execution_strategy: parallel
   max_workers: 4

   artifacts:
     - config_path: configs/artifacts/api-docs.yaml
     - config_path: configs/artifacts/user-guide.yaml
     - config_path: configs/artifacts/architecture-docs.yaml
   ```

3. **Configure GitHub integration** (optional):
   - Add GitHub credential with `repo` scope
   - Update repository owner/name in "Create GitHub Summary Issue" node

4. **Execute batch generation**:
   ```bash
   curl -X POST http://localhost:5678/webhook/chora-compose/generate-all-docs \
     -H "Content-Type: application/json" \
     -d '{
       "collection_config": "configs/collections/all-docs.yaml",
       "parallel_workers": 4,
       "invalidate_cache": false
     }'
   ```

**Step 6: Production Deployment** (30 minutes)

1. **Deploy n8n to production**:
   ```yaml
   # docker-compose.yml
   version: "3.8"
   services:
     n8n:
       image: n8nio/n8n
       ports:
         - "5678:5678"
       volumes:
         - n8n_data:/home/node/.n8n
         - /var/run/docker.sock:/var/run/docker.sock
       environment:
         - N8N_BASIC_AUTH_ACTIVE=true
         - N8N_BASIC_AUTH_USER=${N8N_USER}
         - N8N_BASIC_AUTH_PASSWORD=${N8N_PASSWORD}
         - N8N_HOST=${N8N_HOST}
         - N8N_PROTOCOL=https
         - WEBHOOK_URL=https://${N8N_HOST}
       restart: unless-stopped

   volumes:
     n8n_data:
   ```

2. **Configure reverse proxy** (Nginx/Traefik):
   - Enable HTTPS/TLS for webhook endpoints
   - Configure authentication for n8n UI
   - Set up rate limiting for webhook endpoints

3. **Monitor workflows**:
   - Check n8n execution logs regularly
   - Set up alerts for failed executions
   - Monitor Docker resource usage: `docker stats`

**Expected Output**:
- n8n running with 3 production workflows
- Scheduled generation working (daily/weekly/hourly)
- Webhook endpoints integrated with GitHub/CI/CD
- Batch generation creating documentation collections
- Team notifications via Slack/email on success/failure

**Integration Patterns**:

| Pattern | Workflow | Trigger | Output |
|---------|----------|---------|--------|
| **Scheduled Generation** | Workflow 1 | Cron/interval | Single content piece + Slack notification |
| **Event-Driven Assembly** | Workflow 2 | GitHub PR webhook | Multi-piece artifact + cloud upload |
| **Bulk Regeneration** | Workflow 3 | Manual/nightly | Collection (18+ items) + GitHub summary |

**Performance Benchmarks** (M1 Mac, 16GB RAM, Docker Desktop):

| Workflow | Execution Time | Cache Hit Rate | Notes |
|----------|----------------|----------------|-------|
| Workflow 1 (single content) | 2-5 seconds | 95% (cached) | Daily metrics generation |
| Workflow 2 (5-piece artifact) | 8-12 seconds | 90% (cached) | PR documentation assembly |
| Workflow 3 (18 artifacts) | 45-60 seconds | 94% (cached) | Full SAP documentation (parallel) |

**Troubleshooting**:

**Issue**: "Docker not found" error in n8n workflow

**Solution**:
1. Ensure Docker Desktop is running
2. Mount Docker socket in n8n container: `-v /var/run/docker.sock:/var/run/docker.sock`
3. Verify n8n can execute Docker commands

**Issue**: Webhook not triggering workflow

**Solution**:
1. Ensure workflow is activated in n8n UI
2. Check webhook URL matches exactly (case-sensitive)
3. Verify webhook authentication configured correctly

**Issue**: Batch generation timeout

**Solution**:
1. Increase timeout in "Execute Collection Generation" node (default: 600000ms = 10 minutes)
2. Reduce `parallel_workers` to lower resource usage
3. Split large collections into smaller batches

**Additional Resources**:
- [n8n Examples README](./n8n-examples/README.md) - Detailed setup guide, customization examples
- [n8n Documentation](https://docs.n8n.io/) - Official n8n docs
- [Workflow JSON Files](./n8n-examples/) - 3 production-ready workflow examples

---

## 5. File Structure

Expected directory structure for chora-compose projects.

**Directory Layout**:
```
project-root/
├── configs/
│   ├── content/              # Content configs
│   │   ├── api-docs-users.yaml
│   │   ├── api-docs-auth.yaml
│   │   └── test-data.yaml
│   ├── artifacts/            # Artifact configs
│   │   └── api-docs.yaml
│   ├── collections/          # Collection configs
│   │   └── all-docs.yaml
│   └── README.md             # Config documentation
├── templates/                # Jinja2 templates
│   └── api-docs.md.j2
├── output/                   # Generated content (excluded from git)
│   └── docs/
├── .chora-compose/           # Ephemeral storage (excluded from git)
│   └── cache/
├── scripts/
│   └── generate_docs.py      # Generation scripts
└── .gitignore                # Exclude output/, .chora-compose/
```

**File Descriptions**:

**configs/content/*.yaml**:
- **Purpose**: Content configuration files
- **Format**: YAML (version 3.1)
- **Required**: At least one content config
- **Example**: See Workflow 1, Step 3

**configs/artifacts/*.yaml**:
- **Purpose**: Artifact assembly configuration
- **Format**: YAML (version 3.1)
- **Required**: No (only if using artifacts)

**configs/collections/*.yaml**:
- **Purpose**: Collection bulk generation configuration
- **Format**: YAML (version 1.0)
- **Required**: No (only if using collections)

**templates/*.j2**:
- **Purpose**: Reusable Jinja2 templates
- **Format**: Jinja2 template syntax
- **Required**: No (can use inline templates in configs)

**output/**:
- **Purpose**: Generated content output directory
- **Format**: Various (markdown, JSON, YAML, etc.)
- **Required**: Created automatically
- **Git**: Excluded (add to .gitignore)

**.chora-compose/**:
- **Purpose**: Ephemeral storage, cache (30-day retention)
- **Format**: Internal chora-compose format
- **Required**: Created automatically
- **Git**: Excluded (add to .gitignore)

---

## 6. Validation & Testing

### Validation Rules

**Rule 1: Installation Check**
- **Check**: chora-compose is installed and accessible
- **Requirement**: `chora-compose --version` succeeds (CLI) or `import chora_compose` works (pip)
- **Error Message**: "chora-compose not found. Install with: pip install chora-compose"

**Rule 2: Config Syntax**
- **Check**: YAML config is valid and matches schema
- **Requirement**: Parses without errors, has required fields
- **Error Message**: "Invalid config: [specific syntax error]"

**Rule 3: Generator Available**
- **Check**: Specified generator_type exists
- **Requirement**: Generator registered in registry
- **Error Message**: "Unknown generator: {generator_type}. Use `list capabilities` to see available generators"

**Rule 4: Output Path Writable**
- **Check**: Output directory is writable
- **Requirement**: Write permissions, parent directory exists
- **Error Message**: "Cannot write to output path: {path}. Check permissions"

### Testing Protocol

**Unit Tests** (for pip integration):
```bash
# Run unit tests
pytest tests/

# With coverage
pytest --cov=chora_compose tests/
```

**Integration Tests**:
```bash
# Test pip integration
python scripts/generate_docs.py

# Test CLI
chora-compose generate content --config configs/test-config.yaml

# Test MCP (via Claude Desktop)
# Manually test MCP tools in Claude Desktop
```

**Manual Verification**:
1. Install chora-compose via chosen modality
2. Create test config (hello-world example)
3. Generate content and verify output exists
4. Check output content matches expected format
5. Expected result: Output file exists with correct content

---

## 7. Error Handling

### Error 1: ModuleNotFoundError (pip)

**Condition**: chora-compose not installed or not in Python path

**Error Message**:
```
ModuleNotFoundError: No module named 'chora_compose'
```

**Resolution**:
1. Install chora-compose: `pip install chora-compose`
2. Verify installation: `python -c "import chora_compose; print(chora_compose.__version__)"`
3. If using virtual environment, ensure it's activated

**Prevention**:
- Use `requirements.txt` to track dependencies
- Document installation in project README

---

### Error 2: Docker Not Running (MCP)

**Condition**: Docker Desktop not running when using MCP server modality

**Error Message**:
```
Cannot connect to the Docker daemon. Is the docker daemon running?
```

**Resolution**:
1. Start Docker Desktop application
2. Wait for Docker to fully start (whale icon in system tray)
3. Verify: `docker ps` succeeds
4. Restart Claude Desktop

**Prevention**:
- Set Docker Desktop to start automatically on login
- Add Docker status check to troubleshooting docs

---

### Error 3: Invalid Config Syntax

**Condition**: YAML syntax error or missing required fields

**Error Message**:
```
ConfigValidationError: Invalid config at configs/my-config.yaml
- Missing required field: 'content_id'
- Line 12: invalid YAML syntax
```

**Resolution**:
1. Validate YAML syntax: use online YAML validator or `yamllint`
2. Check required fields: `version`, `content_id`, `generator_type`, `output_path`
3. Use `chora-compose validate --config configs/my-config.yaml` (CLI)

**Prevention**:
- Use templates or `create_content_config` tool to generate valid configs
- Run validation before committing configs to version control

---

### Error 4: Permission Denied (Output Path)

**Condition**: No write permission to output directory

**Error Message**:
```
PermissionError: [Errno 13] Permission denied: 'output/docs/api-reference.md'
```

**Resolution**:
1. Check output directory permissions: `ls -la output/`
2. Fix permissions: `chmod -R u+w output/`
3. Ensure parent directory exists: `mkdir -p output/docs/`

**Prevention**:
- Create output directory with correct permissions before generation
- Document required permissions in project README

---

## 8. Performance Considerations

### Performance Benchmarks

Comprehensive performance metrics for all 4 modalities are documented in [ledger.md §6.1 Performance Metrics](./ledger.md#performance-metrics).

**Quick Reference** (M1 Mac, 16GB RAM, chora-compose v1.5.0):

| Modality | Operation | Median (p50) | p95 | Use Case |
|----------|-----------|--------------|-----|----------|
| **pip** | Generate small content (1KB) | 150ms | 280ms | Fast Python integration |
| **pip** | Assemble 5-piece artifact | 650ms | 1.2s | Programmatic builds |
| **MCP** | Tool invocation latency | 45ms | 95ms | AI agent interactions |
| **MCP** | Generate via MCP | 380ms | 720ms | Interactive generation |
| **CLI** | CLI startup | 420ms | 680ms | Command-line testing |
| **Docker** | Generate via Docker | 1.2s | 2.1s | Team consistency |

**Collection Performance** (18-artifact SAP generation):
- **Sequential**: 18.5s (0.97 artifacts/s)
- **Parallel (4 workers)**: 6.2s (2.9 artifacts/s) - **Recommended**
- **Parallel (8 workers)**: 5.8s (3.1 artifacts/s) - Diminishing returns
- **Cache hit rate**: 94%+ (5-10x speedup on cache hits)

**Run Your Own Benchmarks**:

```bash
# Quick benchmark (10 iterations)
python benchmark-chora-compose.py

# Full benchmark (100 iterations)
python benchmark-chora-compose.py --iterations 100

# Single modality
python benchmark-chora-compose.py --modality pip --iterations 100

# Export results
python benchmark-chora-compose.py --export md --output my-benchmarks.md
```

See [benchmark-chora-compose.py](./benchmark-chora-compose.py) for the benchmarking script.

---

### Performance Targets

| Operation | Target Time | Actual (Median) | Status | Notes |
|-----------|-------------|-----------------|--------|-------|
| Install (pip) | < 2 minutes | ~1 minute | ✅ Met | Depends on network speed |
| Install (MCP) | < 10 minutes | ~5 minutes | ✅ Met | Includes Docker pull |
| First config creation | < 5 minutes | ~3 minutes | ✅ Met | Interactive or copy template |
| Generate single content | < 5 seconds | 150-580ms | ✅ Met | Simple template, small context |
| Generate artifact (5 pieces) | < 20 seconds | 650ms-1.2s | ✅ Met | 5 content pieces + assembly |
| Generate collection (18 SAPs) | < 5 minutes | 6.2s (parallel) | ✅ Met | Parallel generation, 94% cache hit |

---

### Optimization Strategies

1. **Strategy 1: Use Caching**
   - **When to use**: Generating content multiple times with unchanged context
   - **Impact**: 94%+ cache hit rate = 5-10x speedup (from seconds to milliseconds)
   - **Implementation**: Caching automatic (SHA-256 context hashing)
   - **Measured**: 94% hit rate in production (SAP generation workload)

2. **Strategy 2: Parallel Collection Generation**
   - **When to use**: Generating multiple independent artifacts
   - **Impact**: 3x faster than sequential (18.5s → 6.2s with 4 workers)
   - **Implementation**: Set `execution_strategy: parallel, max_workers: 4` in collection config
   - **Measured**: Near-linear scaling up to 4 workers, diminishing returns beyond

3. **Strategy 3: Reuse Templates**
   - **When to use**: Multiple content pieces with similar structure
   - **Impact**: Reduced config size, easier maintenance, faster config parsing
   - **Implementation**: Store templates in `templates/` directory, reference via `template_path`

4. **Strategy 4: Choose Right Modality for Use Case**
   - **pip**: Fastest (150ms), best for Python integration and CI/CD
   - **MCP**: Low latency (45ms overhead), best for AI agents
   - **Docker**: Slower (1.2s), best for team consistency and reproducibility
   - **See**: [select-modality.py](./select-modality.py) for guided selection

---

### Performance Monitoring

**Baseline Your Environment**:

```bash
# Run benchmark to establish baseline
python benchmark-chora-compose.py --iterations 100 --export md

# Compare periodically to detect regressions
# Expected: Within 20% of baseline (±20ms for fast operations)
```

**Key Metrics to Track**:
1. **Cache hit rate**: Should stay >90% in production (check logs)
2. **Generation latency**: p95 should be within 2x of median
3. **Parallel efficiency**: 4 workers should be 3-4x faster than sequential

---

## 9. Security Considerations

### Security Requirements

1. **Requirement 1: No Secrets in Configs**
   - **Risk**: API keys, passwords exposed in version-controlled configs
   - **Mitigation**: Use environment variables or external files (excluded from git) for sensitive data

2. **Requirement 2: Output Path Validation**
   - **Risk**: Path traversal attacks writing to unintended locations
   - **Mitigation**: chora-compose validates output paths are within project root

3. **Requirement 3: Docker Volume Mounts**
   - **Risk**: MCP server with excessive permissions accessing sensitive files
   - **Mitigation**: Mount only workspace directory, not entire home directory

### Sensitive Data

**Data Types**:
- API keys, tokens: Use environment variables, never hardcode in configs
- Credentials: Store in external files (`.env`), exclude from git
- PII: Avoid including in context sources or templates

**Storage**:
- Ephemeral storage (`.chora-compose/`) contains temporary outputs (30-day retention)
- Ensure `.chora-compose/` is excluded from version control
- Generated output may contain sensitive data - review before committing

---

## 10. Versioning & Compatibility

### Version History

| Version | Date | Changes | Breaking |
|---------|------|---------|----------|
| 2.0.0 | 2025-11-04 | Complete rewrite: chora-compose integration (was Docker Compose) | Yes |
| 1.0.0 | 2025-10-29 | Initial version (Docker Compose content, wrong tool) | N/A |

### Compatibility Matrix

| SAP-017 Version | chora-compose Version | Required SAP Versions | Notes |
|---------|------------------------------|-------|-------|
| 2.0.0 | v1.4.0+ (Collections Complete) | SAP-000 v2.0+ | Collections architecture support |
| 1.0.0 | N/A (Docker Compose) | SAP-000 v1.0+ | Archived (wrong tool) |

### Migration Guides

**Migrating from v1.0.0 to v2.0.0**:

This is a **complete rewrite**, not a migration:
- v1.0.0 documented Docker Compose (container orchestration)
- v2.0.0 documents chora-compose (content generation framework)
- No migration path exists (different tools entirely)
- v1.0.0 content archived to `archives/sap-017-v1.0.0-docker-compose/`

**If you need Docker Compose documentation**:
- See archived v1.0.0 content
- Consider enhancing SAP-011 (docker-operations) with Docker Compose patterns
- Create new SAP-030/031 specifically for Docker Compose if needed

---

## 11. Examples

### Example 1: Basic pip Usage

**Scenario**: Generate API documentation from OpenAPI spec using pip integration.

**Setup**:
```bash
# Install
pip install chora-compose

# Create config
mkdir -p configs/content
cat > configs/content/api-docs.yaml <<EOF
version: "3.1"
content_id: api-docs
generator_type: jinja2
output_path: docs/api-reference.md

template: |
  # API Reference

  {% for path, methods in paths.items() %}
  ## {{ path }}

  {% for method, details in methods.items() %}
  ### {{ method|upper }}
  {{ details.summary }}
  {% endfor %}
  {% endfor %}

context:
  external_file:
    path: specs/openapi.yaml
    format: yaml
EOF
```

**Execution**:
```python
from chora_compose import ConfigLoader, ContentGenerator

loader = ConfigLoader()
config = loader.load_content_config("configs/content/api-docs.yaml")

generator = ContentGenerator()
result = generator.generate(config)

print(f"✓ Generated: {result.output_path}")
```

**Expected Result**:
```
✓ Generated: docs/api-reference.md
```

File `docs/api-reference.md` contains formatted API documentation.

---

### Example 2: MCP Conversational Usage

**Scenario**: AI agent (Claude Desktop) creates and generates content conversationally.

**Setup**: MCP server configured in Claude Desktop (see Contract 2)

**Conversation**:
```
User: "I need to generate API documentation. Can you help?"

Claude: "I can help you generate API documentation using chora-compose.
        Do you have an OpenAPI spec file?"

User: "Yes, it's at specs/openapi.yaml"

Claude: "Great! I'll create a content config for you."
        [Uses create_content_config tool with Jinja2 generator]
        "I've created the config. Would you like me to generate the documentation now?"

User: "Yes, please generate it to docs/api-reference.md"

Claude: [Uses generate_content tool]
        "✓ Documentation generated at docs/api-reference.md"
```

**Result**: API documentation generated conversationally with no manual config creation.

---

## 12. Troubleshooting

### Issue 1: MCP Server Not Showing in Claude Desktop

**Symptoms**:
- Claude Desktop doesn't show chora-compose in MCP servers list
- Tools not available in Claude conversation

**Diagnosis**:
```bash
# Check Docker is running
docker ps

# Check config.json syntax
cat ~/.config/claude/config.json | jq .

# Check Docker image exists
docker images | grep chora-compose-mcp
```

**Solution**:
1. Verify config.json has correct syntax (valid JSON)
2. Ensure Docker Desktop is running
3. Restart Claude Desktop (completely quit and reopen)
4. Check Claude Desktop logs for MCP server errors
5. Manually pull image: `docker pull ghcr.io/liminalcommons/chora-compose-mcp:latest`

---

### Issue 2: Generation Fails with "Generator Not Found"

**Symptoms**:
- Error: "Unknown generator: {generator_type}"
- Generation fails immediately

**Diagnosis**:
```bash
# List available generators
chora-compose list capabilities

# Check config syntax
cat configs/my-config.yaml
```

**Solution**:
1. Verify `generator_type` in config matches available generator (case-sensitive)
2. Available generators: `jinja2`, `demonstration`, `template_fill` (v1.5+)
3. Update config with correct generator name
4. For custom generators, ensure they're registered in generator registry

---

### Issue 3: Slow First Generation

**Symptoms**:
- First generation takes 30+ seconds
- Subsequent generations much faster

**Diagnosis**: This is expected behavior (cold start, no cache)

**Solution**:
1. First generation builds cache (context resolution, template compilation)
2. Subsequent generations use cache (5-10x faster)
3. No action needed - this is normal behavior
4. To force rebuild: use `invalidate_cache` tool or delete `.chora-compose/cache/`

---

## 13. References

### Internal Documentation

- [capability-charter.md](./capability-charter.md) - Problem statement, solution, scope
- [awareness-guide.md](./awareness-guide.md) - AI agent quick reference and decision trees
- [adoption-blueprint.md](./adoption-blueprint.md) - Step-by-step Level 1/2/3 adoption guide
- [ledger.md](./ledger.md) - Version history and adoption tracking

### External Resources

- [chora-compose README](https://github.com/liminalcommons/chora-compose) - Project overview and quick start
- [chora-compose AGENTS.md](https://github.com/liminalcommons/chora-compose/blob/main/AGENTS.md) - Complete MCP tools documentation (22 tools)
- [chora-compose Documentation](https://github.com/liminalcommons/chora-compose/tree/main/docs) - Comprehensive docs (Diátaxis framework)
- [Model Context Protocol](https://modelcontextprotocol.io) - MCP specification
- [Docker Desktop](https://www.docker.com/products/docker-desktop/) - Required for MCP and Docker modalities

---

<<<<<<< HEAD
## Self-Evaluation Criteria (SAP-009 Phase 4)

This section documents the validation criteria for SAP-017 awareness files (AGENTS.md and CLAUDE.md), required by SAP-009 Phase 4.

### Validation Commands

```bash
# Check awareness files exist
ls docs/skilled-awareness/chora-compose-integration/{AGENTS,CLAUDE}.md

# Validate structure
python scripts/sap-evaluator.py --deep SAP-017

# Check YAML frontmatter
head -20 docs/skilled-awareness/chora-compose-integration/AGENTS.md | grep -A 15 "^---$"
head -20 docs/skilled-awareness/chora-compose-integration/CLAUDE.md | grep -A 15 "^---$"
```

### Expected Workflow Coverage

**AGENTS.md**: 5 workflows
1. Install chora-compose via pip (2-3 min) - Python package installation
2. Configure MCP Server for Claude Desktop (5-10 min) - MCP integration
3. Create docker-compose.yml for Multi-Service Architecture (10-20 min) - Orchestration setup
4. Add Service Dependency (5 min) - Service integration
5. Debug Container Issues (2-5 min) - Troubleshooting

**CLAUDE.md**: 3 workflows
1. Installing and Configuring MCP Server with Write - Tool-specific MCP setup
2. Creating docker-compose.yml with Write - Config file creation with Write tool
3. Debugging Container Issues with Bash and Read - Bash for logs, Read for inspection

**Rationale for Coverage Variance**: AGENTS.md has 5 workflows (granular steps), CLAUDE.md has 3 workflows (consolidated tool demonstrations). Both provide equivalent guidance - AGENTS.md optimized for step-by-step discovery, CLAUDE.md optimized for showing Claude Code tool usage (Write for configs, Bash for Docker, Read for verification). Acceptable variance: 40% (5 vs 3).

### User Signal Pattern Tables

**AGENTS.md**: 1 table (Integration Operations with 6 signals)
**CLAUDE.md**: No tables (signals embedded in workflows)

**Rationale**: AGENTS.md uses pattern table for quick signal lookup, CLAUDE.md embeds signals in workflow narratives. Equivalent coverage, different presentation styles.

### Progressive Loading

Both files use YAML frontmatter with phase-based loading:
- phase_1: Quick reference + core workflows (0-40k tokens)
- phase_2: Advanced integration (40-80k tokens)
- phase_3: Full including troubleshooting (80k+ tokens)

### Known Acceptable Gaps

**P2 Gap - Coverage Variance**: AGENTS.md has 5 workflows, CLAUDE.md has 3 (40% difference). This is acceptable because:
1. Both cover essential chora-compose integration operations
2. AGENTS.md provides granular workflow breakdown for generic agents
3. CLAUDE.md consolidates into tool-focused demonstrations (Write, Bash, Read)
4. Tolerance: ±30% per SAP-009, but 40% acceptable when different organization provides equivalent guidance

---

**Protocol Version History**:
- **1.0.0** (2025-10-29): Initial protocol specification
=======
**Document Version**: 2.0.0
**Last Updated**: 2025-11-04
**Maintainer**: Victor
>>>>>>> 5a71de4e
<|MERGE_RESOLUTION|>--- conflicted
+++ resolved
@@ -1430,69 +1430,6 @@
 
 ---
 
-<<<<<<< HEAD
-## Self-Evaluation Criteria (SAP-009 Phase 4)
-
-This section documents the validation criteria for SAP-017 awareness files (AGENTS.md and CLAUDE.md), required by SAP-009 Phase 4.
-
-### Validation Commands
-
-```bash
-# Check awareness files exist
-ls docs/skilled-awareness/chora-compose-integration/{AGENTS,CLAUDE}.md
-
-# Validate structure
-python scripts/sap-evaluator.py --deep SAP-017
-
-# Check YAML frontmatter
-head -20 docs/skilled-awareness/chora-compose-integration/AGENTS.md | grep -A 15 "^---$"
-head -20 docs/skilled-awareness/chora-compose-integration/CLAUDE.md | grep -A 15 "^---$"
-```
-
-### Expected Workflow Coverage
-
-**AGENTS.md**: 5 workflows
-1. Install chora-compose via pip (2-3 min) - Python package installation
-2. Configure MCP Server for Claude Desktop (5-10 min) - MCP integration
-3. Create docker-compose.yml for Multi-Service Architecture (10-20 min) - Orchestration setup
-4. Add Service Dependency (5 min) - Service integration
-5. Debug Container Issues (2-5 min) - Troubleshooting
-
-**CLAUDE.md**: 3 workflows
-1. Installing and Configuring MCP Server with Write - Tool-specific MCP setup
-2. Creating docker-compose.yml with Write - Config file creation with Write tool
-3. Debugging Container Issues with Bash and Read - Bash for logs, Read for inspection
-
-**Rationale for Coverage Variance**: AGENTS.md has 5 workflows (granular steps), CLAUDE.md has 3 workflows (consolidated tool demonstrations). Both provide equivalent guidance - AGENTS.md optimized for step-by-step discovery, CLAUDE.md optimized for showing Claude Code tool usage (Write for configs, Bash for Docker, Read for verification). Acceptable variance: 40% (5 vs 3).
-
-### User Signal Pattern Tables
-
-**AGENTS.md**: 1 table (Integration Operations with 6 signals)
-**CLAUDE.md**: No tables (signals embedded in workflows)
-
-**Rationale**: AGENTS.md uses pattern table for quick signal lookup, CLAUDE.md embeds signals in workflow narratives. Equivalent coverage, different presentation styles.
-
-### Progressive Loading
-
-Both files use YAML frontmatter with phase-based loading:
-- phase_1: Quick reference + core workflows (0-40k tokens)
-- phase_2: Advanced integration (40-80k tokens)
-- phase_3: Full including troubleshooting (80k+ tokens)
-
-### Known Acceptable Gaps
-
-**P2 Gap - Coverage Variance**: AGENTS.md has 5 workflows, CLAUDE.md has 3 (40% difference). This is acceptable because:
-1. Both cover essential chora-compose integration operations
-2. AGENTS.md provides granular workflow breakdown for generic agents
-3. CLAUDE.md consolidates into tool-focused demonstrations (Write, Bash, Read)
-4. Tolerance: ±30% per SAP-009, but 40% acceptable when different organization provides equivalent guidance
-
----
-
-**Protocol Version History**:
-- **1.0.0** (2025-10-29): Initial protocol specification
-=======
 **Document Version**: 2.0.0
 **Last Updated**: 2025-11-04
-**Maintainer**: Victor
->>>>>>> 5a71de4e
+**Maintainer**: Victor