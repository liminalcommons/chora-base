# Protocol Specification: chora-compose Meta

**SAP ID**: SAP-018
**Version**: 2.0.0
**Status**: active
**Last Updated**: 2025-11-04

---

## 1. Overview

This document provides the complete technical specification for chora-compose Meta (v1.5.0), the architecture underlying chora-compose content generation framework.

### Key Capabilities

**24 MCP Tools** organized into 7 categories:
- **Core Generation (5 tools)**: generate_content, assemble_artifact, regenerate_content, preview_generation, batch_generate
- **Config Lifecycle (4 tools)**: draft_config, test_config, modify_config, save_config
- **Storage Management (2 tools)**: cleanup_ephemeral, delete_content
- **Discovery (6 tools)**: list_generators, list_content, list_artifacts, trace_dependencies, list_content_configs, list_artifact_configs
- **Validation (2 tools)**: validate_content, check_freshness
- **Collection Operations (4 tools)**: generate_collection, validate_collection_config, list_collection_members, check_collection_cache
- **Utility (1 tool)**: hello_world

**Collections Architecture**: 3-tier composition model (Content → Artifact → Collection) with context propagation (MERGE/OVERRIDE/ISOLATE modes), SHA-256 caching, parallel/sequential execution strategies

**5 Generators**: demonstration, jinja2, template_fill, bdd_scenario, code_generation (extensible via BaseGenerator interface)

**Context Resolution**: 6 source types (inline_data, external_file, git_reference, content_config, artifact_config, ephemeral_output)

**Event Emission**: OpenTelemetry format with 3 event types (content_generated, artifact_assembled, validation_completed)

**JSON Schemas**: v3.1 for content/artifact configs, v1.0 for collection configs

**Stigmergic Context Links**: Freshness tracking for collection members (v1.5.0)

---

## 2. MCP Tools Specification

This section documents all 24 Model Context Protocol (MCP) tools provided by chora-compose v1.5.0, organized by functional category.

### Tool Naming Convention

All tools use the namespace prefix `choracompose:` (e.g., `choracompose:generate_content`).

### Common Error Response Format

All tools return errors in this structure:

```json
{
  "success": false,
  "error": {
    "code": "string",
    "message": "string",
    "details": {}
  }
}
```

**Common Error Codes Across Tools**:
- `config_not_found`: Configuration file not found
- `validation_failed`: Input validation failed
- `generation_failed`: Content/artifact generation failed
- `invalid_context`: Context parameter not valid JSON
- `invalid_input`: Input parameter validation failed
- `storage_error`: Ephemeral storage operation failed
- `permission_denied`: File system permission error
- `internal_error`: Unexpected error (includes type name in details)

### Context Parameter Handling

Most generation tools accept `context` as either:
- **JSON object**: `{"key": "value"}`
- **JSON string**: `"{\"key\": \"value\"}"` (auto-parsed)

This accommodates Claude Desktop's behavior of serializing JSON objects as strings.

---

## 2.1. Core Generation Tools (5 tools)

### Tool: generate_content

**Purpose**: Generate content from a content configuration using the specified generator

**Category**: Core generation

**Parameters**:

| Parameter | Type | Required | Default | Description |
|-----------|------|----------|---------|-------------|
| `content_config_id` | string | Yes | - | ID of content config (matches filename in `configs/content/`, without `.json` extension) |
| `context` | object \| string | No | `{}` | Context variables for template substitution. Accepts JSON object or JSON string (auto-parsed). Merged with config context. |
| `force` | boolean | No | `false` | Force regeneration even if content already exists in ephemeral storage |

**Returns**:

```json
{
  "success": true,
  "content_id": "string",
  "content": "string",
  "generator": "string",
  "status": "generated|skipped|regenerated",
  "duration_ms": "number",
  "metadata": {
    "context_variables": ["string"],
    "ephemeral_stored": "boolean",
    "storage_path": "string"
  }
}
```

**Errors**:
- `config_not_found`: content_config_id does not exist
- `generator_not_found`: Generator type not available
- `generation_failed`: Generator failed to produce output
- `invalid_context`: Context data is not valid JSON object
- `storage_failed`: Failed to write to ephemeral storage

**Error Response Examples**:

<details>
<summary><b>config_not_found</b>: Content config file does not exist</summary>

**Trigger**: Requesting generation for non-existent content config

```json
{
  "success": false,
  "error": {
    "code": "config_not_found",
    "message": "Content config 'welcome-message' not found",
    "details": {
      "content_config_id": "welcome-message",
      "searched_paths": [
        "configs/content/welcome-message.json",
        "configs/content/welcome-message/welcome-message-content.json"
      ]
    }
  }
}
```

**Recovery**:
1. List available configs: `choracompose:list_content_configs`
2. Verify spelling of config_id (case-sensitive)
3. Create missing config: `choracompose:draft_config` → `choracompose:save_config`

</details>

<details>
<summary><b>generator_not_found</b>: Generator type not available</summary>

**Trigger**: Config specifies generator type not in registry

```json
{
  "success": false,
  "error": {
    "code": "generator_not_found",
    "message": "Generator 'custom_markdown' not found in registry",
    "details": {
      "generator_type": "custom_markdown",
      "available_generators": ["demonstration", "jinja2", "template_fill", "bdd_scenario", "code_generation"]
    }
  }
}
```

**Recovery**:
1. Check available generators: `choracompose:list_generators`
2. Fix config: Change `generator.type` to valid generator (e.g., "jinja2")
3. OR: Implement custom generator (see [Custom Generator Tutorial](./custom-generator-tutorial.md))

</details>

<details>
<summary><b>generation_failed</b>: Generator execution error</summary>

**Trigger**: Jinja2 template syntax error or AI generation failure

```json
{
  "success": false,
  "error": {
    "code": "generation_failed",
    "message": "Jinja2 template rendering failed: undefined variable 'user_name'",
    "details": {
      "generator_type": "jinja2",
      "error_type": "UndefinedError",
      "template_line": 12,
      "missing_variable": "user_name",
      "available_context": ["user"]
    }
  }
}
```

**Recovery**:
1. Check template variables: Verify all `{{ variable }}` exist in context
2. Fix context: Add missing variable to `context` parameter or config
3. Test template: Use `choracompose:preview_generation` with `show_metadata: true`
4. Debug: Enable verbose logging (`CHORA_LOG_LEVEL=DEBUG`)

</details>

<details>
<summary><b>invalid_context</b>: Context parameter not valid JSON</summary>

**Trigger**: Passing malformed JSON string as context

```json
{
  "success": false,
  "error": {
    "code": "invalid_context",
    "message": "Context must be a JSON object or valid JSON string",
    "details": {
      "received_type": "string",
      "parse_error": "Expecting property name enclosed in double quotes: line 1 column 2 (char 1)",
      "hint": "Use {\"key\": \"value\"} format, not {'key': 'value'}"
    }
  }
}
```

**Recovery**:
1. Fix JSON syntax: Use double quotes for keys and string values
2. Validate JSON: Use online validator or `json.loads()` in Python
3. Pass object directly: `{"context": {"key": "value"}}` (not stringified)

</details>

<details>
<summary><b>storage_failed</b>: Cannot write to ephemeral storage</summary>

**Trigger**: Disk full, permission denied, or directory missing

```json
{
  "success": false,
  "error": {
    "code": "storage_failed",
    "message": "Failed to write content to ephemeral storage",
    "details": {
      "storage_path": "ephemeral/content/welcome-message/v1/",
      "error_type": "PermissionError",
      "errno": 13
    }
  }
}
```

**Recovery**:
1. Check disk space: `df -h`
2. Verify permissions: `ls -la ephemeral/`
3. Create directory: `mkdir -p ephemeral/content/`
4. Fix permissions: `chmod 755 ephemeral/`
5. Check filesystem: Ensure not read-only

</details>

**Example**:

```json
{
  "jsonrpc": "2.0",
  "method": "tools/call",
  "params": {
    "name": "choracompose:generate_content",
    "arguments": {
      "content_config_id": "welcome-message",
      "context": {"user": {"name": "Alice"}},
      "force": false
    }
  },
  "id": 1
}
```

---

### Tool: assemble_artifact

**Purpose**: Assemble final artifact by combining multiple content pieces

**Category**: Core generation

**Parameters**:

| Parameter | Type | Required | Default | Description |
|-----------|------|----------|---------|-------------|
| `artifact_config_id` | string | Yes | - | ID of artifact config to use |
| `output_path` | string | No | - | Override output path from config |
| `force` | boolean | No | `false` | Force reassembly even if artifact exists |
| `context` | object \| string | No | `{}` | Optional context for child content generation (dict or JSON string) |

**Returns**:

```json
{
  "success": true,
  "artifact_id": "string",
  "output_path": "string",
  "content_count": "number",
  "size_bytes": "number",
  "status": "assembled|skipped|reassembled",
  "duration_ms": "number",
  "metadata": {
    "missing_content": ["string"],
    "generated_content": ["string"],
    "composition_strategy": "string"
  }
}
```

**Errors**:
- `config_not_found`: artifact_config_id does not exist
- `missing_content`: Required content pieces not found in storage
- `composition_failed`: Failed to assemble artifact
- `write_failed`: Failed to write artifact to filesystem

**Error Response Examples**:

<details>
<summary><b>config_not_found</b>: Artifact config file does not exist</summary>

**Trigger**: Requesting assembly for non-existent artifact config

```json
{
  "success": false,
  "error": {
    "code": "config_not_found",
    "message": "Artifact config 'readme' not found",
    "details": {
      "artifact_config_id": "readme",
      "searched_paths": [
        "configs/artifacts/readme.json",
        "configs/artifacts/readme/readme-artifact.json"
      ]
    }
  }
}
```

**Recovery**:
1. List available artifacts: `choracompose:list_artifact_configs`
2. Verify spelling of artifact_config_id (case-sensitive)
3. Create missing config: `choracompose:draft_config` (type: "artifact") → `choracompose:save_config`

</details>

<details>
<summary><b>missing_content</b>: Required content pieces not found</summary>

**Trigger**: Artifact references content IDs that don't exist in ephemeral storage

```json
{
  "success": false,
  "error": {
    "code": "missing_content",
    "message": "Missing 2 required content pieces for artifact assembly",
    "details": {
      "missing_content_ids": ["intro-section", "conclusion-section"],
      "available_content_ids": ["main-section", "examples-section"],
      "hint": "Generate missing content first using choracompose:generate_content"
    }
  }
}
```

**Recovery**:
1. Generate missing content: `choracompose:generate_content` for each missing ID
2. Check content availability: `choracompose:list_content` (filter by artifact)
3. Verify config: Ensure content_ids in artifact config match actual content configs
4. Use `force: true` to regenerate all content before assembly

</details>

<details>
<summary><b>composition_failed</b>: Artifact assembly error</summary>

**Trigger**: Composition strategy fails (e.g., JSON merge error, template substitution failure)

```json
{
  "success": false,
  "error": {
    "code": "composition_failed",
    "message": "Failed to merge JSON content pieces: incompatible schemas",
    "details": {
      "composition_strategy": "json_merge",
      "error_type": "TypeError",
      "content_pieces": ["config-base", "config-overrides"],
      "conflict_path": "$.metadata.version"
    }
  }
}
```

**Recovery**:
1. Check content compatibility: Verify content pieces match composition strategy
2. Review composition strategy: Switch from "json_merge" to "concat" if needed
3. Inspect content: Use `choracompose:list_content` with `show_metadata: true`
4. Fix content schemas: Ensure JSON content has compatible structures

</details>

<details>
<summary><b>write_failed</b>: Cannot write artifact to filesystem</summary>

**Trigger**: Permission denied or invalid output path

```json
{
  "success": false,
  "error": {
    "code": "write_failed",
    "message": "Failed to write artifact to filesystem",
    "details": {
      "output_path": "/protected/docs/README.md",
      "error_type": "PermissionError",
      "errno": 13
    }
  }
}
```

**Recovery**:
1. Check output path: Ensure directory exists and is writable
2. Verify permissions: `ls -la $(dirname /protected/docs/README.md)`
3. Use relative paths: Prefer `output/docs/README.md` over absolute paths
4. Create parent directory: `mkdir -p output/docs/`
5. Fix permissions: `chmod 755 output/`

</details>
- `invalid_context`: Context parameter not valid JSON

**Example**:

```json
{
  "jsonrpc": "2.0",
  "method": "tools/call",
  "params": {
    "name": "choracompose:assemble_artifact",
    "arguments": {
      "artifact_config_id": "project-documentation",
      "output_path": "outputs/docs/README.md",
      "force": false
    }
  },
  "id": 1
}
```

---

### Tool: regenerate_content

**Purpose**: Force regenerate content with change tracking and diff comparison

**Category**: Core generation

**Parameters**:

| Parameter | Type | Required | Default | Description |
|-----------|------|----------|---------|-------------|
| `content_config_id` | string | Yes | - | ID of content config to regenerate |
| `context` | object \| string | No | `{}` | Context variables (merged with config context). Can be dict or JSON string. |
| `reason` | string | No | - | Human-readable reason for regeneration (for audit trail) |
| `compare` | boolean | No | `true` | Whether to compare with previous version and calculate diff |

**Returns**:

```json
{
  "success": true,
  "content_id": "string",
  "status": "regenerated",
  "content": "string",
  "previous_version": {
    "content": "string",
    "hash": "string",
    "generated_at": "string"
  } | null,
  "changes": {
    "lines_added": "number",
    "lines_removed": "number",
    "lines_changed": "number",
    "diff_summary": "string"
  } | null,
  "reason": "string | null",
  "metadata": {
    "hash_new": "string",
    "hash_old": "string"
  },
  "duration_ms": "number"
}
```

**Errors**:
- `config_not_found`: content_config_id does not exist
- `generation_failed`: Generator failed
- `invalid_context`: Context not valid JSON

**Error Response Examples**: <details><summary>config_not_found</summary>```json
{"success": false, "error": {"code": "config_not_found", "message": "Content config 'api-docs' not found", "details": {"content_config_id": "api-docs"}}}
```
**Recovery**: Use `choracompose:list_content_configs` to find available configs</details><details><summary>generation_failed</summary>```json
{"success": false, "error": {"code": "generation_failed", "message": "Generator failed during regeneration", "details": {"generator_type": "jinja2", "error_type": "TemplateError"}}}
```
**Recovery**: Check template syntax, verify context variables</details>

**Example**:

```json
{
  "jsonrpc": "2.0",
  "method": "tools/call",
  "params": {
    "name": "choracompose:regenerate_content",
    "arguments": {
      "content_config_id": "api-docs",
      "context": {"version": "2.0"},
      "reason": "Updated for API v2.0",
      "compare": true
    }
  },
  "id": 1
}
```

---

### Tool: preview_generation

**Purpose**: Dry-run content generation without writing to storage

**Category**: Core generation

**Parameters**:

| Parameter | Type | Required | Default | Description |
|-----------|------|----------|---------|-------------|
| `content_config_id` | string | Yes | - | Content configuration ID to preview |
| `context` | object \| string | No | `{}` | Context variables for template substitution. Can be dict or JSON string. |
| `show_metadata` | boolean | No | `false` | Include detailed generation metadata |

**Returns**:

```json
{
  "success": true,
  "content_id": "string",
  "preview_content": "string",
  "content_length": "number",
  "content_hash": "string",
  "generator": "string",
  "metadata": {
    "context_variables": ["string"],
    "template_path": "string"
  } | null,
  "duration_ms": "number"
}
```

**Errors**:
- `config_not_found`: content_config_id does not exist
- `generation_failed`: Preview generation failed
- `invalid_context`: Context not valid JSON

**Error Response Examples**: <details><summary>config_not_found</summary>```json
{"success": false, "error": {"code": "config_not_found", "message": "Content config not found for preview", "details": {"content_config_id": "test"}}}
```
**Recovery**: Verify config exists with `list_content_configs`</details><details><summary>preview_failed</summary>```json
{"success": false, "error": {"code": "preview_failed", "message": "Failed to generate preview", "details": {"generator_type": "jinja2"}}}
```
**Recovery**: Check template syntax and context variables</details>

**Example**:

```json
{
  "jsonrpc": "2.0",
  "method": "tools/call",
  "params": {
    "name": "choracompose:preview_generation",
    "arguments": {
      "content_config_id": "email-template",
      "context": {"recipient": "user@example.com"},
      "show_metadata": true
    }
  },
  "id": 1
}
```

---

### Tool: batch_generate

**Purpose**: Generate multiple content pieces in parallel with shared context

**Category**: Core generation

**Parameters**:

| Parameter | Type | Required | Default | Description |
|-----------|------|----------|---------|-------------|
| `content_ids` | array[string] | Yes | - | Array of content configuration IDs to generate |
| `shared_context` | object \| string | No | `{}` | Context applied to all generations. Can be dict or JSON string. |
| `individual_contexts` | object | No | `{}` | Per-ID context overrides. Values can be dict or JSON string. |
| `force` | boolean | No | `false` | Force regeneration of existing content |
| `continue_on_error` | boolean | No | `true` | Continue if one generation fails |
| `max_parallel` | number | No | `4` | Maximum concurrent generations (1-10) |

**Returns**:

```json
{
  "success": true,
  "total": "number",
  "successful": "number",
  "failed": "number",
  "skipped": "number",
  "results": [
    {
      "content_id": "string",
      "success": "boolean",
      "status": "generated|skipped|failed",
      "error": "string | null"
    }
  ],
  "duration_ms": "number",
  "metadata": {
    "parallel_executions": "number"
  }
}
```

**Errors**:
- `invalid_input`: content_ids empty or invalid
- `invalid_context`: Context parameters not valid JSON

**Error Response Examples**: <details><summary>invalid_input</summary>```json
{"success": false, "error": {"code": "invalid_input", "message": "content_ids must be non-empty array", "details": {"received": "null"}}}
```
**Recovery**: Provide array of content IDs: `["id1", "id2"]`</details><details><summary>partial_failure</summary>```json
{"success": true, "total": 5, "successful": 3, "failed": 2, "results": [{"content_id": "item1", "success": false, "error": "config_not_found"}]}
```
**Recovery**: Check failed items individually, fix configs, retry</details>

**Example**:

```json
{
  "jsonrpc": "2.0",
  "method": "tools/call",
  "params": {
    "name": "choracompose:batch_generate",
    "arguments": {
      "content_ids": ["readme", "changelog", "license"],
      "shared_context": {"project": "myapp", "version": "1.0"},
      "force": false,
      "max_parallel": 3
    }
  },
  "id": 1
}
```

---

## 2.2. Config Lifecycle Tools (4 tools)

### Tool: draft_config

**Purpose**: Create a draft configuration in ephemeral storage for testing

**Category**: Config lifecycle

**Parameters**:

| Parameter | Type | Required | Default | Description |
|-----------|------|----------|---------|-------------|
| `config_type` | string | Yes | - | "content" or "artifact" |
| `config_data` | object | Yes | - | Configuration JSON conforming to schema |
| `description` | string | No | - | Optional description for this draft |

**Returns**:

```json
{
  "success": true,
  "draft_id": "string",
  "config_type": "string",
  "validation_status": "valid|invalid",
  "preview_path": "string",
  "created_at": "string",
  "duration_ms": "number"
}
```

**Errors**:
- `validation_error`: Schema validation failed
- `draft_creation_failed`: Failed to create draft

**Error Response Examples**: <details><summary>validation_error</summary>```json
{"success": false, "error": {"code": "validation_error", "message": "Config schema validation failed", "details": {"field": "generation.generator.type", "issue": "required field missing"}}}
```
**Recovery**: Check schema at `choracompose:list_generators`, fix config_data</details><details><summary>draft_creation_failed</summary>```json
{"success": false, "error": {"code": "draft_creation_failed", "message": "Failed to write draft to ephemeral storage", "details": {"reason": "disk_full"}}}
```
**Recovery**: Check disk space, cleanup with `cleanup_ephemeral`</details>

**Example**:

```json
{
  "jsonrpc": "2.0",
  "method": "tools/call",
  "params": {
    "name": "choracompose:draft_config",
    "arguments": {
      "config_type": "content",
      "config_data": {
        "id": "test-content",
        "metadata": {"description": "Test content"},
        "generation": {"generator": {"type": "jinja2"}}
      },
      "description": "Testing new content config"
    }
  },
  "id": 1
}
```

---

### Tool: test_config

**Purpose**: Test a draft config by running generation without persisting output

**Category**: Config lifecycle

**Parameters**:

| Parameter | Type | Required | Default | Description |
|-----------|------|----------|---------|-------------|
| `draft_id` | string | Yes | - | Draft config identifier to test |
| `context` | object \| string | No | `{}` | Optional context for generation (auto-parses JSON strings) |
| `dry_run` | boolean | No | `true` | Don't store output |

**Returns**:

```json
{
  "success": true,
  "draft_id": "string",
  "preview_content": "string",
  "content_length": "number",
  "generator_used": "string",
  "validation_issues": ["string"],
  "estimated_cost": "object | null",
  "duration_ms": "number"
}
```

**Errors**:
- `draft_not_found`: draft_id does not exist
- `test_failed`: Test configuration failed
- `test_execution_failed`: Test execution error

**Error Response Examples**: <details><summary>draft_not_found</summary>```json
{"success": false, "error": {"code": "draft_not_found", "message": "Draft config not found", "details": {"draft_id": "draft-abc123"}}}
```
**Recovery**: List drafts with `list_content_configs` (ephemeral=true)</details><details><summary>test_execution_failed</summary>```json
{"success": false, "error": {"code": "test_execution_failed", "message": "Test generation failed", "details": {"generator": "jinja2", "error": "TemplateNotFound"}}}
```
**Recovery**: Check generator config, verify template paths</details>

**Example**:

```json
{
  "jsonrpc": "2.0",
  "method": "tools/call",
  "params": {
    "name": "choracompose:test_config",
    "arguments": {
      "draft_id": "draft-abc123",
      "context": {"name": "Test User"},
      "dry_run": true
    }
  },
  "id": 1
}
```

---

### Tool: modify_config

**Purpose**: Apply incremental updates to a draft or persisted config

**Category**: Config lifecycle

**Parameters**:

| Parameter | Type | Required | Default | Description |
|-----------|------|----------|---------|-------------|
| `config_id` | string | Yes | - | Draft ID (draft-*) or permanent config ID |
| `updates` | object | Yes | - | Dictionary of updates to apply (merge strategy) |
| `create_backup` | boolean | No | `true` | Backup before modifying |

**Returns**:

```json
{
  "success": true,
  "config_id": "string",
  "config_type": "string",
  "validation_status": "valid|invalid",
  "backup_path": "string | null",
  "draft_id": "string | null",
  "duration_ms": "number"
}
```

**Errors**:
- `config_not_found`: config_id does not exist
- `modification_failed`: Update failed
- `not_implemented`: Modifying persisted configs not yet implemented

**Error Response Examples**: <details><summary>config_not_found</summary>```json
{"success": false, "error": {"code": "config_not_found", "message": "Config not found for modification", "details": {"config_id": "draft-xyz"}}}
```
**Recovery**: Verify config_id exists with `list_content_configs`</details><details><summary>modification_failed</summary>```json
{"success": false, "error": {"code": "modification_failed", "message": "Failed to apply updates", "details": {"reason": "invalid_merge", "field": "generation.generator"}}}
```
**Recovery**: Check updates structure, ensure valid JSON merge</details>

**Example**:

```json
{
  "jsonrpc": "2.0",
  "method": "tools/call",
  "params": {
    "name": "choracompose:modify_config",
    "arguments": {
      "config_id": "draft-abc123",
      "updates": {
        "metadata": {"description": "Updated description"}
      },
      "create_backup": true
    }
  },
  "id": 1
}
```

---

### Tool: save_config

**Purpose**: Save draft config to filesystem with proper directory structure

**Category**: Config lifecycle

**Parameters**:

| Parameter | Type | Required | Default | Description |
|-----------|------|----------|---------|-------------|
| `draft_id` | string | Yes | - | Draft to persist |
| `config_id` | string | Yes | - | Permanent ID (e.g., "meeting-themes", kebab-case) |
| `overwrite` | boolean | No | `false` | Allow overwriting existing config |

**Returns**:

```json
{
  "success": true,
  "config_path": "string",
  "config_id": "string",
  "config_type": "string",
  "backup_path": "string | null",
  "duration_ms": "number"
}
```

**Errors**:
- `draft_not_found`: draft_id does not exist
- `save_failed`: Config already exists (set overwrite=true)
- `save_execution_failed`: Save operation failed

**Error Response Examples**: <details><summary>draft_not_found</summary>```json
{"success": false, "error": {"code": "draft_not_found", "message": "Draft not found", "details": {"draft_id": "draft-abc123"}}}
```
**Recovery**: List drafts with `list_content_configs` (ephemeral=true)</details><details><summary>save_failed</summary>```json
{"success": false, "error": {"code": "save_failed", "message": "Config already exists", "details": {"config_path": "configs/content/meeting-themes.yaml"}}}
```
**Recovery**: Set overwrite=true or use different config_id</details>

**Example**:

```json
{
  "jsonrpc": "2.0",
  "method": "tools/call",
  "params": {
    "name": "choracompose:save_config",
    "arguments": {
      "draft_id": "draft-abc123",
      "config_id": "meeting-themes",
      "overwrite": false
    }
  },
  "id": 1
}
```

---

## 2.3. Storage Management Tools (2 tools)

### Tool: cleanup_ephemeral

**Purpose**: Clean up old ephemeral storage versions based on retention policy

**Category**: Storage management

**Parameters**:

| Parameter | Type | Required | Default | Description |
|-----------|------|----------|---------|-------------|
| `retention` | object | No | See below | Retention policy (see structure below) |
| `filter` | object | No | - | Filter criteria (see structure below) |
| `dry_run` | boolean | No | `false` | Preview mode - show what would be deleted |

**Retention Policy Structure**:
- `keep_versions` (number, default: 3): Minimum versions to keep
- `keep_days` (number, default: 7): Keep versions newer than N days
- `keep_latest` (boolean, default: true): Always preserve latest

**Filter Structure**:
- `content_ids` (array[string]): Specific content IDs to clean
- `older_than_days` (number): Only clean versions older than N days

**Returns**:

```json
{
  "success": true,
  "total_content_checked": "number",
  "total_versions_deleted": "number",
  "bytes_freed": "number",
  "content_cleaned": [
    {
      "content_id": "string",
      "versions_before": "number",
      "versions_after": "number",
      "versions_deleted": "number"
    }
  ],
  "dry_run": "boolean",
  "duration_ms": "number"
}
```

**Errors**:
- `invalid_retention`: Invalid retention policy parameters
- `storage_error`: Failed to access ephemeral storage

**Error Response Examples**: <details><summary>invalid_retention</summary>```json
{"success": false, "error": {"code": "invalid_retention", "message": "Invalid retention policy", "details": {"field": "keep_versions", "value": -1, "constraint": "must be >= 0"}}}
```
**Recovery**: Check retention parameters, use valid values</details><details><summary>storage_error</summary>```json
{"success": false, "error": {"code": "storage_error", "message": "Failed to access ephemeral storage", "details": {"reason": "permission_denied", "path": ".ephemeral/"}}}
```
**Recovery**: Check file permissions, verify storage path exists</details>

**Example**:

```json
{
  "jsonrpc": "2.0",
  "method": "tools/call",
  "params": {
    "name": "choracompose:cleanup_ephemeral",
    "arguments": {
      "retention": {"keep_versions": 2, "keep_days": 3},
      "dry_run": true
    }
  },
  "id": 1
}
```

---

### Tool: delete_content

**Purpose**: Remove content from ephemeral storage with safety checks

**Category**: Storage management

**Parameters**:

| Parameter | Type | Required | Default | Description |
|-----------|------|----------|---------|-------------|
| `content_id` | string | Yes | - | Content ID to delete from ephemeral storage |
| `preserve_metadata` | boolean | No | `false` | Keep metadata file but delete content |
| `force` | boolean | No | `false` | Delete even if referenced by artifacts |

**Returns**:

```json
{
  "success": true,
  "content_id": "string",
  "versions_deleted": "number",
  "bytes_freed": "number",
  "metadata_preserved": "boolean",
  "warnings": ["string"],
  "duration_ms": "number"
}
```

**Errors**:
- `content_not_found`: Content not found in ephemeral storage
- `referenced_by_artifacts`: Content is referenced (use force=true)
- `deletion_failed`: Delete operation failed

**Error Response Examples**: <details><summary>content_not_found</summary>```json
{"success": false, "error": {"code": "content_not_found", "message": "Content not found in ephemeral storage", "details": {"content_id": "old-content"}}}
```
**Recovery**: Verify content_id with `list_content` (storage_type="ephemeral")</details><details><summary>referenced_by_artifacts</summary>```json
{"success": false, "error": {"code": "referenced_by_artifacts", "message": "Content is referenced by artifacts", "details": {"artifact_ids": ["doc1", "doc2"]}}}
```
**Recovery**: Use force=true to delete anyway, or remove from artifacts first</details>

**Example**:

```json
{
  "jsonrpc": "2.0",
  "method": "tools/call",
  "params": {
    "name": "choracompose:delete_content",
    "arguments": {
      "content_id": "old-content",
      "force": false
    }
  },
  "id": 1
}
```

---

## 2.4. Discovery Tools (6 tools)

### Tool: list_generators

**Purpose**: List all available content generators with metadata

**Category**: Discovery

**Parameters**:

| Parameter | Type | Required | Default | Description |
|-----------|------|----------|---------|-------------|
| `generator_type` | string | No | - | Filter by type ("builtin" or "plugin"). None = all. |
| `include_plugins` | boolean | No | `true` | Include plugin generators in results |

**Returns**:

```json
{
  "success": true,
  "generators": [
    {
      "name": "string",
      "type": "builtin|plugin",
      "version": "string",
      "description": "string",
      "capabilities": ["string"]
    }
  ],
  "total_count": "number",
  "filtered": "boolean"
}
```

**Errors**:
- None (returns empty list if no generators found)

**Error Response Examples**: None - this tool always succeeds with empty list if no generators found

**Example**:

```json
{
  "jsonrpc": "2.0",
  "method": "tools/call",
  "params": {
    "name": "choracompose:list_generators",
    "arguments": {
      "generator_type": "builtin",
      "include_plugins": false
    }
  },
  "id": 1
}
```

---

### Tool: list_content

**Purpose**: List all available content configurations with generation status

**Category**: Discovery

**Parameters**:

| Parameter | Type | Required | Default | Description |
|-----------|------|----------|---------|-------------|
| `filter` | object | No | - | Optional filters (see structure below) |
| `sort` | string | No | `"id"` | Sort order (id, title, generator, modified) |
| `limit` | number | No | `100` | Maximum results (1-500) |

**Filter Structure**:
- `generator_type` (string): Filter by generator type
- `generated` (boolean): Filter by generation status
- `stage` (string): Filter by evolution stage

**Returns**:

```json
{
  "success": true,
  "total": "number",
  "returned": "number",
  "content": [
    {
      "id": "string",
      "title": "string",
      "purpose": "string",
      "generator_type": "string",
      "generated": "boolean",
      "stage": "string",
      "output_format": "string"
    }
  ],
  "duration_ms": "number"
}
```

**Errors**:
- `invalid_input`: Invalid sort or limit parameter

**Error Response Examples**: <details><summary>invalid_input</summary>```json
{"success": false, "error": {"code": "invalid_input", "message": "Invalid parameter value", "details": {"field": "limit", "value": 1000, "constraint": "must be 1-500"}}}
```
**Recovery**: Check parameter constraints, use valid values</details>

**Example**:

```json
{
  "jsonrpc": "2.0",
  "method": "tools/call",
  "params": {
    "name": "choracompose:list_content",
    "arguments": {
      "filter": {"generator_type": "jinja2"},
      "sort": "title",
      "limit": 50
    }
  },
  "id": 1
}
```

---

### Tool: list_artifacts

**Purpose**: List all available artifact configurations with assembly status

**Category**: Discovery

**Parameters**:

| Parameter | Type | Required | Default | Description |
|-----------|------|----------|---------|-------------|
| `filter` | object | No | - | Optional filters (see structure below) |
| `sort` | string | No | `"id"` | Sort order (id, title, assembled, modified) |
| `limit` | number | No | `100` | Maximum results (1-500) |

**Filter Structure**:
- `type` (string): Filter by artifact type
- `stage` (string): Filter by evolution stage
- `assembled` (boolean): Filter by assembly status

**Returns**:

```json
{
  "success": true,
  "total": "number",
  "returned": "number",
  "artifacts": [
    {
      "id": "string",
      "title": "string",
      "description": "string",
      "assembled": "boolean",
      "component_count": "number",
      "output_path": "string"
    }
  ],
  "duration_ms": "number"
}
```

**Errors**:
- `invalid_input`: Invalid sort or limit parameter

**Error Response Examples**: <details><summary>invalid_input</summary>```json
{"success": false, "error": {"code": "invalid_input", "message": "Invalid parameter value", "details": {"field": "sort", "value": "invalid", "allowed": ["id", "title", "assembled", "modified"]}}}
```
**Recovery**: Use valid sort value from allowed list</details>

**Example**:

```json
{
  "jsonrpc": "2.0",
  "method": "tools/call",
  "params": {
    "name": "choracompose:list_artifacts",
    "arguments": {
      "filter": {"assembled": true},
      "sort": "modified",
      "limit": 20
    }
  },
  "id": 1
}
```

---

### Tool: trace_dependencies

**Purpose**: Trace content dependencies for an artifact configuration

**Category**: Discovery

**Parameters**:

| Parameter | Type | Required | Default | Description |
|-----------|------|----------|---------|-------------|
| `artifact_config_id` | string | Yes | - | ID of artifact config to analyze |
| `check_status` | boolean | No | `true` | Check if each content piece exists (slower but more informative) |
| `show_metadata` | boolean | No | `false` | Include detailed metadata for each content |

**Returns**:

```json
{
  "success": true,
  "artifact_id": "string",
  "status": "ready|incomplete|missing_config",
  "total_dependencies": "number",
  "ready": "number",
  "missing": "number",
  "dependencies": [
    {
      "content_id": "string",
      "path": "string",
      "required": "boolean",
      "status": "ready|missing",
      "order": "number"
    }
  ],
  "assembly_order": ["string"],
  "missing_content_ids": ["string"] | null,
  "duration_ms": "number"
}
```

**Errors**:
- `config_not_found`: artifact_config_id does not exist
- `invalid_config`: Artifact config malformed

**Error Response Examples**: <details><summary>config_not_found</summary>```json
{"success": false, "error": {"code": "config_not_found", "message": "Artifact config not found", "details": {"artifact_config_id": "docs"}}}
```
**Recovery**: Verify artifact_config_id with `list_artifact_configs`</details><details><summary>invalid_config</summary>```json
{"success": false, "error": {"code": "invalid_config", "message": "Artifact config is malformed", "details": {"field": "composition", "issue": "missing required field"}}}
```
**Recovery**: Validate config with `validate_collection_config` or check schema</details>

**Example**:

```json
{
  "jsonrpc": "2.0",
  "method": "tools/call",
  "params": {
    "name": "choracompose:trace_dependencies",
    "arguments": {
      "artifact_config_id": "project-docs",
      "check_status": true,
      "show_metadata": false
    }
  },
  "id": 1
}
```

---

### Tool: list_content_configs

**Purpose**: List all available content configuration files (basic metadata only)

**Category**: Discovery

**Parameters**:

| Parameter | Type | Required | Default | Description |
|-----------|------|----------|---------|-------------|
| `filter_pattern` | string | No | - | Optional glob pattern (e.g., "api*", "*-intro") |

**Returns**:

```json
{
  "success": true,
  "total": "number",
  "configs": [
    {
      "id": "string",
      "file_path": "string",
      "generator_type": "string",
      "description": "string",
      "title": "string"
    }
  ],
  "duration_ms": "number"
}
```

**Errors**:
- None (returns empty list if no configs found)

**Error Response Examples**: None - this tool always succeeds with empty list if no configs found

**Example**:

```json
{
  "jsonrpc": "2.0",
  "method": "tools/call",
  "params": {
    "name": "choracompose:list_content_configs",
    "arguments": {
      "filter_pattern": "api*"
    }
  },
  "id": 1
}
```

---

### Tool: list_artifact_configs

**Purpose**: List all available artifact configuration files (basic metadata only)

**Category**: Discovery

**Parameters**:

| Parameter | Type | Required | Default | Description |
|-----------|------|----------|---------|-------------|
| `filter_pattern` | string | No | - | Optional glob pattern (e.g., "report*", "*-bundle") |

**Returns**:

```json
{
  "success": true,
  "total": "number",
  "configs": [
    {
      "id": "string",
      "file_path": "string",
      "description": "string",
      "title": "string",
      "component_count": "number"
    }
  ],
  "duration_ms": "number"
}
```

**Errors**:
- None (returns empty list if no configs found)

**Error Response Examples**: None - this tool always succeeds with empty list if no configs found

**Example**:

```json
{
  "jsonrpc": "2.0",
  "method": "tools/call",
  "params": {
    "name": "choracompose:list_artifact_configs",
    "arguments": {
      "filter_pattern": "report*"
    }
  },
  "id": 1
}
```

---

## 2.5. Validation Tools (2 tools)

### Tool: validate_content

**Purpose**: Validate content configuration or generated content quality

**Category**: Validation

**Parameters**:

| Parameter | Type | Required | Default | Description |
|-----------|------|----------|---------|-------------|
| `content_or_config_id` | string | Yes | - | ID of config or generated content to validate |
| `validation_rules` | array[object] | No | - | Optional custom validation rules (see structure below) |

**Validation Rule Structure**:
- `type` (string): Rule type ("length", "required_fields")
- Rule-specific fields (e.g., `min_length`, `max_length`, `fields`)

**Returns**:

```json
{
  "success": true,
  "valid": "boolean",
  "issues": [
    {
      "severity": "error|warning|info",
      "code": "string",
      "message": "string",
      "location": "string",
      "details": {}
    }
  ],
  "error_count": "number",
  "warning_count": "number",
  "info_count": "number"
}
```

**Errors**:
- `config_not_found`: content_or_config_id does not exist
- `validation_execution_failed`: Validation failed to run

**Error Response Examples**: <details><summary>config_not_found</summary>```json
{"success": false, "error": {"code": "config_not_found", "message": "Content or config not found", "details": {"content_or_config_id": "api-docs"}}}
```
**Recovery**: Verify ID with `list_content` or `list_content_configs`</details><details><summary>validation_execution_failed</summary>```json
{"success": false, "error": {"code": "validation_execution_failed", "message": "Validation failed to execute", "details": {"rule_type": "custom_regex", "error": "Invalid regex pattern"}}}
```
**Recovery**: Check validation_rules syntax, simplify rules</details>

**Example**:

```json
{
  "jsonrpc": "2.0",
  "method": "tools/call",
  "params": {
    "name": "choracompose:validate_content",
    "arguments": {
      "content_or_config_id": "api-docs",
      "validation_rules": [
        {"type": "length", "min_length": 100, "max_length": 10000}
      ]
    }
  },
  "id": 1
}
```

---

### Tool: check_freshness

**Purpose**: Check freshness status of all members in a collection (v1.5.0 - stigmergic context links)

**Category**: Validation (stigmergic)

**Parameters**:

| Parameter | Type | Required | Default | Description |
|-----------|------|----------|---------|-------------|
| `collection_config_path` | string | Yes | - | Path to collection configuration file (relative to `configs/collection/` or absolute) |
| `output_path` | string | No | - | Override the output base path (default from config) |

**Returns**:

```json
{
  "success": true,
  "collection_id": "string",
  "freshness_enabled": "boolean",
  "members": [
    {
      "member_id": "string",
      "generated_at": "string",
      "age_days": "number",
      "max_age_days": "number",
      "freshness_status": "fresh|stale|expired",
      "expires_at": "string"
    }
  ],
  "fresh_count": "number",
  "stale_count": "number",
  "expired_count": "number",
  "recommendation": "all_fresh|regenerate_stale|regenerate_expired",
  "checked_at": "string",
  "metadata": {
    "oldest_age_days": "number",
    "newest_age_days": "number",
    "average_age_days": "number"
  }
}
```

**Errors**:
- `config_not_found`: Collection config not found
- `invalid_config_id`: Path traversal attempt
- `manifest_not_found`: Collection not generated yet

**Error Response Examples**: <details><summary>config_not_found</summary>```json
{"success": false, "error": {"code": "config_not_found", "message": "Collection config not found", "details": {"config_path": "sap-004-complete"}}}
```
**Recovery**: Verify path with `list_content_configs` or check file system</details><details><summary>manifest_not_found</summary>```json
{"success": false, "error": {"code": "manifest_not_found", "message": "Collection not generated yet", "details": {"collection_id": "sap-004-complete"}}}
```
**Recovery**: Generate collection first with `generate_collection`</details>

**Example**:

```json
{
  "jsonrpc": "2.0",
  "method": "tools/call",
  "params": {
    "name": "choracompose:check_freshness",
    "arguments": {
      "collection_config_path": "sap-004-complete",
      "output_path": null
    }
  },
  "id": 1
}
```

---

## 2.6. Collection Operations Tools (4 tools)

### Tool: generate_collection

**Purpose**: Generate a complete collection by assembling all member artifacts/collections

**Category**: Collection operations

**Parameters**:

| Parameter | Type | Required | Default | Description |
|-----------|------|----------|---------|-------------|
| `collection_config_path` | string | Yes | - | Path to collection configuration file (relative to `configs/collection/` or absolute) |
| `force` | boolean | No | `false` | Force regeneration of all members even if cached |
| `force_members` | array[string] | No | - | List of specific member IDs to force regenerate |
| `output_path` | string | No | - | Override the output base path specified in collection config |

**Returns**:

```json
{
  "success": true,
  "collection_id": "string",
  "collection_name": "string",
  "members": [
    {
      "id": "string",
      "type": "artifact|collection",
      "status": "success|failed|skipped",
      "cache_used": "boolean",
      "error": "string | null"
    }
  ],
  "manifest_path": "string",
  "generation_time_seconds": "number",
  "total_members": "number",
  "successful_members": "number",
  "failed_members": "number",
  "metadata": {
    "cached_members": "number",
    "regenerated_members": "number",
    "propagation_mode": "string",
    "strategy": "string"
  }
}
```

**Errors**:
- `config_not_found`: Collection config not found
- `invalid_config_id`: Path traversal attempt
- `composition_failed`: Collection generation failed
- `validation_failed`: Validation rules not met
- `circular_reference`: Circular nesting detected
- `max_depth_exceeded`: Nesting depth > 10

**Error Response Examples**: <details><summary>config_not_found</summary>```json
{"success": false, "error": {"code": "config_not_found", "message": "Collection config not found", "details": {"config_path": "sap-004-testing-framework"}}}
```
**Recovery**: Verify path, check file exists in configs/collection/</details><details><summary>circular_reference</summary>```json
{"success": false, "error": {"code": "circular_reference", "message": "Circular nesting detected", "details": {"cycle": ["collection-a", "collection-b", "collection-a"]}}}
```
**Recovery**: Review member references, remove circular dependencies</details>

**Example**:

```json
{
  "jsonrpc": "2.0",
  "method": "tools/call",
  "params": {
    "name": "choracompose:generate_collection",
    "arguments": {
      "collection_config_path": "sap-004-testing-framework",
      "force": false,
      "force_members": ["charter", "protocol"]
    }
  },
  "id": 1
}
```

---

### Tool: validate_collection_config

**Purpose**: Validate collection configuration schema and member references

**Category**: Collection operations

**Parameters**:

| Parameter | Type | Required | Default | Description |
|-----------|------|----------|---------|-------------|
| `collection_config_path` | string | Yes | - | Path to collection configuration file |
| `check_member_configs` | boolean | No | `true` | Verify all member configs exist |

**Returns**:

```json
{
  "success": true,
  "valid": "boolean",
  "collection_id": "string",
  "issues": [
    {
      "severity": "error|warning|info",
      "code": "string",
      "message": "string",
      "member_id": "string | null"
    }
  ],
  "error_count": "number",
  "warning_count": "number",
  "metadata": {
    "total_members": "number",
    "missing_configs": ["string"]
  }
}
```

**Errors**:
- `config_not_found`: Collection config not found
- `validation_failed`: Schema validation failed

**Error Response Examples**: <details><summary>config_not_found</summary>```json
{"success": false, "error": {"code": "config_not_found", "message": "Collection config not found", "details": {"config_path": "sap-004-testing-framework"}}}
```
**Recovery**: Verify config path exists</details><details><summary>validation_failed</summary>```json
{"success": true, "valid": false, "issues": [{"severity": "error", "code": "missing_field", "message": "Required field 'members' is missing"}]}
```
**Recovery**: Fix config issues listed in response, check schema</details>

**Example**:

```json
{
  "jsonrpc": "2.0",
  "method": "tools/call",
  "params": {
    "name": "choracompose:validate_collection_config",
    "arguments": {
      "collection_config_path": "sap-004-testing-framework",
      "check_member_configs": true
    }
  },
  "id": 1
}
```

---

### Tool: list_collection_members

**Purpose**: List all members of a collection with their status and metadata

**Category**: Collection operations

**Parameters**:

| Parameter | Type | Required | Default | Description |
|-----------|------|----------|---------|-------------|
| `collection_config_path` | string | Yes | - | Path to collection configuration file |
| `check_status` | boolean | No | `true` | Check if each member has been generated |
| `recursive` | boolean | No | `false` | Include nested collection members |

**Returns**:

```json
{
  "success": true,
  "collection_id": "string",
  "members": [
    {
      "id": "string",
      "type": "artifact|collection",
      "title": "string",
      "description": "string",
      "generated": "boolean",
      "output_path": "string | null",
      "member_count": "number | null"
    }
  ],
  "total_members": "number",
  "generated_members": "number",
  "duration_ms": "number"
}
```

**Errors**:
- `config_not_found`: Collection config not found

**Error Response Examples**: <details><summary>config_not_found</summary>```json
{"success": false, "error": {"code": "config_not_found", "message": "Collection config not found", "details": {"config_path": "sap-004-testing-framework"}}}
```
**Recovery**: Verify config path exists</details>

**Example**:

```json
{
  "jsonrpc": "2.0",
  "method": "tools/call",
  "params": {
    "name": "choracompose:list_collection_members",
    "arguments": {
      "collection_config_path": "sap-004-testing-framework",
      "check_status": true,
      "recursive": false
    }
  },
  "id": 1
}
```

---

### Tool: check_collection_cache

**Purpose**: Check cache status for a collection to determine if regeneration is needed

**Category**: Collection operations

**Parameters**:

| Parameter | Type | Required | Default | Description |
|-----------|------|----------|---------|-------------|
| `collection_config_path` | string | Yes | - | Path to collection configuration file |
| `check_member_cache` | boolean | No | `true` | Check cache status for individual members |
| `output_path` | string | No | - | Override output base path |

**Returns**:

```json
{
  "success": true,
  "collection_id": "string",
  "cache_valid": "boolean",
  "manifest_exists": "boolean",
  "members_cached": "number",
  "members_stale": "number",
  "stale_members": ["string"],
  "recommendation": "use_cache|regenerate_all|regenerate_stale",
  "metadata": {
    "manifest_path": "string",
    "last_generated": "string | null"
  }
}
```

**Errors**:
- `config_not_found`: Collection config not found

**Error Response Examples**: <details><summary>config_not_found</summary>```json
{"success": false, "error": {"code": "config_not_found", "message": "Collection config not found", "details": {"config_path": "sap-004-testing-framework"}}}
```
**Recovery**: Verify config path exists</details>

**Example**:

```json
{
  "jsonrpc": "2.0",
  "method": "tools/call",
  "params": {
    "name": "choracompose:check_collection_cache",
    "arguments": {
      "collection_config_path": "sap-004-testing-framework",
      "check_member_cache": true
    }
  },
  "id": 1
}
```

---

## 2.7. Utility Tools (1 tool)

### Tool: hello_world

**Purpose**: Test tool to validate MCP connection and server status

**Category**: Utility

**Parameters**:

| Parameter | Type | Required | Default | Description |
|-----------|------|----------|---------|-------------|
| `name` | string | No | `"World"` | Name to greet |

**Returns**:

```json
{
  "message": "string",
  "version": "string",
  "tools_available": "number",
  "status": "string",
  "transport": "string"
}
```

**Errors**:
- None (simple test tool always succeeds)

**Error Response Examples**: None - this tool always succeeds

**Example**:

```json
{
  "jsonrpc": "2.0",
  "method": "tools/call",
  "params": {
    "name": "choracompose:hello_world",
    "arguments": {
      "name": "Claude"
    }
  },
  "id": 1
}
```

---

## 2.8. Tool Category Summary

| Category | Tool Count | Tools |
|----------|------------|-------|
| **Core Generation** | 5 | generate_content, assemble_artifact, regenerate_content, preview_generation, batch_generate |
| **Config Lifecycle** | 4 | draft_config, test_config, modify_config, save_config |
| **Storage Management** | 2 | cleanup_ephemeral, delete_content |
| **Discovery** | 6 | list_generators, list_content, list_artifacts, trace_dependencies, list_content_configs, list_artifact_configs |
| **Validation** | 2 | validate_content, check_freshness |
| **Collection Operations** | 4 | generate_collection, validate_collection_config, list_collection_members, check_collection_cache |
| **Utility** | 1 | hello_world |
| **TOTAL** | **24** | |

---

## 3. Integration Patterns

This section describes how SAP-018 (chora-compose Meta) integrates with the broader SAP ecosystem, external systems, and provides common usage patterns for AI agents and developers.

### SAP Framework Integration

#### Integration with SAP-000 (SAP Framework Core)

**Integration Point**: Protocol Conformance

SAP-018 implements the standard 5-document SAP structure defined in SAP-000:
- **capability-charter.md** - Problem statement and scope
- **protocol-spec.md** - This document (technical specification)
- **awareness-guide.md** - AI agent quick reference
- **adoption-blueprint.md** - Installation and setup guide
- **ledger.md** - Version history and adoption tracking

**Configuration**: None required (structural conformance)

**Example Reference**:
```markdown
# In any SAP document, reference SAP-018 tools:
See [SAP-018 Protocol Spec](../chora-compose-meta/protocol-spec.md#2-mcp-tools-specification)
for complete MCP tool documentation.
```

**Key Pattern**: SAP-018 serves as the **meta-documentation** for chora-compose itself, demonstrating self-documentation through the same MCP tools it documents.

---

#### Integration with SAP-017 (chora-compose Integration Guide)

**Integration Point**: Implementation Bridge

SAP-017 provides the **how-to adoption guide** for integrating chora-compose into projects, while SAP-018 provides the **technical specification** of what chora-compose can do.

**Relationship**:
- **SAP-017**: "Here's how to install and configure chora-compose MCP server"
- **SAP-018**: "Here's every MCP tool, its parameters, schemas, and behavior"

**Example Workflow**:
```markdown
1. Developer reads SAP-017 to install chora-compose
2. Developer reads SAP-018 to understand available MCP tools
3. Developer uses SAP-018 tool specs to build integrations
4. AI agent uses SAP-018 awareness-guide for tool selection
```

**Configuration**: None required (complementary documentation)

---

### MCP Protocol Integration

#### Claude Desktop Integration

**Integration Point**: Model Context Protocol (MCP) Server

chora-compose v1.5.0 exposes 24 MCP tools via `claude_desktop_config.json`:

**Configuration**:
```json
{
  "mcpServers": {
    "chora-compose": {
      "command": "poetry",
      "args": ["run", "chora-compose-mcp"],
      "cwd": "/path/to/chora-compose",
      "env": {
        "CHORA_BASE_PATH": "/path/to/chora-compose"
      }
    }
  }
}
```

**Tool Discovery**:
- Tools auto-register on server startup
- Claude Desktop shows all 24 tools in UI
- Tools use namespace: `choracompose:` (e.g., `choracompose:generate_content`)

**Example Usage** (via Claude Desktop):
```
User: "Generate the README content using the readme-content config"

Claude calls: choracompose:generate_content
  {
    "content_config_id": "readme-content",
    "context": {},
    "force": false
  }
```

---

#### Gateway/Orchestration Layer Integration (v1.3.0+)

**Integration Point**: Event Emission & Trace Propagation

**Event Emission**:
```bash
# Events written to OpenTelemetry-compatible JSONL
var/telemetry/events.jsonl
```

**Event Types**:
- `content_generated` - Content piece generated
- `artifact_assembled` - Artifact assembled from content
- `validation_completed` - Validation rules executed

**Trace Context Propagation**:
```bash
# Set trace ID before MCP server starts
export CHORA_TRACE_ID="trace-abc123"

# All events will include trace_id field
{"event_type": "content_generated", "trace_id": "trace-abc123", ...}
```

**Gateway Discovery**:
```json
// GET capabilities://server
{
  "name": "chora-compose",
  "version": "1.5.0",
  "concurrency_limits": {
    "max_parallel_generations": 4,
    "max_collection_concurrency": 3
  },
  "upstream_dependencies": ["jinja2", "anthropic"]
}
```

---

### Common Usage Patterns

#### Pattern 1: Conversational Config Creation

**Use Case**: AI agent creates config without file editing

**Workflow**:
```
1. draft_config (create ephemeral draft)
2. test_config (preview generation)
3. modify_config (refine based on feedback)
4. save_config (persist to filesystem)
```

**Example**:
```json
// Step 1: Draft
{
  "tool": "choracompose:draft_config",
  "arguments": {
    "config_type": "content",
    "config_data": {
      "id": "api-docs",
      "type": "content",
      "schemaRef": {"id": "content-schema", "version": "3.1"},
      "metadata": {
        "description": "API documentation",
        "version": "1.0.0"
      },
      "elements": [...]
    }
  }
}
// Returns: {"draft_id": "draft-abc123"}

// Step 2: Test
{
  "tool": "choracompose:test_config",
  "arguments": {
    "draft_id": "draft-abc123",
    "context": {"api_version": "2.0"}
  }
}
// Returns: {"preview_content": "# API Documentation v2.0..."}

// Step 3: Save
{
  "tool": "choracompose:save_config",
  "arguments": {
    "draft_id": "draft-abc123",
    "config_id": "api-docs"
  }
}
// Returns: {"config_path": "configs/content/api-docs.json"}
```

**Benefits**:
- 70% faster than file editing
- Zero IDE context switching
- Immediate preview feedback

---

#### Pattern 2: 3-Tier Collection Generation

**Use Case**: Generate complete documentation suite with shared context

**Workflow**:
```
1. generate_collection (orchestrates everything)
   ├─ Resolves shared context
   ├─ Generates artifacts in parallel
   │  ├─ Each artifact generates content pieces
   │  └─ Assembles into final output
   └─ Creates manifest with metadata
```

**Example**:
```json
{
  "tool": "choracompose:generate_collection",
  "arguments": {
    "collection_config_path": "sap-004-testing-framework",
    "force": false
  }
}
```

**Returns**:
```json
{
  "collection_id": "sap-004-testing-framework",
  "members": [
    {"id": "capability-charter", "status": "success", "cache_used": true},
    {"id": "protocol-spec", "status": "success", "cache_used": false},
    {"id": "awareness-guide", "status": "success", "cache_used": true},
    {"id": "adoption-blueprint", "status": "success", "cache_used": true},
    {"id": "ledger", "status": "success", "cache_used": true}
  ],
  "manifest_path": "outputs/collections/sap-004-testing-framework/manifest.json",
  "generation_time_seconds": 8.3
}
```

**Context Propagation Modes**:
- **MERGE** (default): Member context merges with shared context
- **OVERRIDE**: Member context overrides shared context
- **ISOLATE**: Members don't see shared context

---

#### Pattern 3: Batch Content Generation with Parallelism

**Use Case**: Generate multiple content pieces concurrently

**Example**:
```json
{
  "tool": "choracompose:batch_generate",
  "arguments": {
    "content_ids": ["readme-intro", "changelog", "license"],
    "shared_context": {"project": "myapp", "version": "2.0"},
    "max_parallel": 3,
    "force": false
  }
}
```

**Returns**:
```json
{
  "total": 3,
  "successful": 3,
  "failed": 0,
  "results": [
    {"content_id": "readme-intro", "status": "generated"},
    {"content_id": "changelog", "status": "generated"},
    {"content_id": "license", "status": "skipped"}  // Already cached
  ],
  "duration_ms": 1245
}
```

**Performance**:
- Parallel execution: 2.6-4.8× speedup vs sequential
- SHA-256 cache: 94%+ cache hit rates in CI/CD

---

#### Pattern 4: Freshness Validation (Stigmergic Context Links)

**Use Case**: Check if collection members need regeneration

**Example**:
```json
{
  "tool": "choracompose:check_freshness",
  "arguments": {
    "collection_config_path": "sap-004-complete"
  }
}
```

**Returns**:
```json
{
  "freshness_enabled": true,
  "members": [
    {
      "member_id": "charter",
      "age_days": 2,
      "max_age_days": 7,
      "freshness_status": "fresh"
    },
    {
      "member_id": "protocol",
      "age_days": 15,
      "max_age_days": 7,
      "freshness_status": "stale"
    }
  ],
  "recommendation": "regenerate_stale"
}
```

**Use Cases**:
- CI/CD: Regenerate stale docs before deployment
- Project maintenance: Identify outdated documentation
- Coordination: Track dependencies across repositories

---

## 4. Data Structures

This section defines the core data structures used by chora-compose v1.5.0, including JSON Schema specifications and runtime object formats.

### 4.1. Content Configuration Schema (JSON Schema v3.1)

**Description**: Defines atomic content pieces for ephemeral generation

**Format**: JSON (validated against JSON Schema Draft 2020-12)

**Schema Location**: `schemas/content/v3.1/schema.json`

**Required Fields**:
```json
{
  "type": "content",
  "id": "kebab-case-identifier",
  "schemaRef": {
    "id": "content-schema",
    "version": "3.1"
  },
  "metadata": {
    "description": "Brief description (1-500 chars)",
    "version": "1.0.0"
  },
  "elements": [
    {
      "name": "element-name",
      "format": "markdown|code|text|json|yaml|gherkin|section"
    }
  ]
}
```

**Key Fields**:

| Field | Type | Required | Description |
|-------|------|----------|-------------|
| `type` | string | Yes | Must be "content" |
| `id` | string | Yes | Unique ID (kebab-case: `^[a-z][a-z0-9-]*$`) |
| `schemaRef` | object | Yes | Schema reference (`{id: "content-schema", version: "3.1"}`) |
| `metadata.description` | string | Yes | Brief description (1-500 chars) |
| `metadata.version` | string | Yes | Semver version (`1.0.0`) |
| `metadata.generation_frequency` | enum | No | `manual`, `on_demand`, `scheduled`, `continuous` |
| `metadata.output_format` | enum | No | Expected output format |
| `instructions.global` | string | No | High-level guidance for generation |
| `instructions.system_prompt` | string | No | AI system-level prompt |
| `instructions.user_prompt` | string | No | AI user-level task specification |
| `inputs.sources` | array | No | External data sources (see §4.4) |
| `ephemeralStorage` | object | No | Storage configuration |
| `elements` | array | Yes | Content elements (min 1) |
| `children` | array | No | Sub-content config references |
| `generation.patterns` | array | No | Generation strategies |
| `validation.rules` | array | No | Validation rules |
| `evolution.stage` | enum | No | `draft`, `review`, `approved`, `deprecated` |

**Element Structure**:
```json
{
  "name": "element-id",
  "description": "What this element represents",
  "prompt_guidance": "Specific guidance for generating this element",
  "format": "markdown|code|text|json|yaml|gherkin|section",
  "output_format": "python|javascript|typescript (for code format)",
  "example_output": "Actual content or example",
  "generation_source": "ai|human|template|mixed",
  "review_status": "pending|approved|needs_revision",
  "human_feedback": "Optional reviewer notes"
}
```

**Full Example**:
```json
{
  "type": "content",
  "id": "readme-intro",
  "schemaRef": {
    "id": "content-schema",
    "version": "3.1"
  },
  "metadata": {
    "description": "Introduction section for project README",
    "version": "1.0.0",
    "generation_frequency": "manual",
    "output_format": "markdown"
  },
  "instructions": {
    "global": "Provide welcoming, concise introduction",
    "system_prompt": "You are a technical writer creating project documentation",
    "user_prompt": "Write an introduction explaining the project purpose"
  },
  "inputs": {
    "sources": [
      {
        "id": "project-metadata",
        "source_type": "external_file",
        "source_locator": "package.json",
        "data_selector": "$.description",
        "required": true
      }
    ]
  },
  "ephemeralStorage": {
    "basePath": "ephemeral/content",
    "subfolderPattern": "<content-id>/<version>",
    "filenamePattern": "<dttm-utc>.json",
    "format": "json"
  },
  "elements": [
    {
      "name": "intro-paragraph",
      "description": "Opening paragraph",
      "format": "markdown",
      "generation_source": "ai",
      "review_status": "approved"
    }
  ],
  "generation": {
    "patterns": [
      {
        "id": "jinja2-generation",
        "type": "jinja2",
        "template": "intro.j2"
      }
    ]
  },
  "validation": {
    "rules": [
      {
        "id": "intro-presence",
        "check_type": "presence",
        "target": "element.intro-paragraph",
        "severity": "error"
      }
    ]
  },
  "evolution": {
    "stage": "approved",
    "history": [
      {
        "date": "2025-01-15",
        "type": "creation",
        "description": "Initial content config"
      }
    ]
  }
}
```

---

### 4.2. Artifact Configuration Schema (JSON Schema v3.1)

**Description**: Defines how content pieces are composed into final artifacts

**Format**: JSON (validated against JSON Schema Draft 2020-12)

**Schema Location**: `schemas/artifact/v3.1/schema.json`

**Required Fields**:
```json
{
  "type": "artifact",
  "id": "kebab-case-identifier",
  "schemaRef": {
    "id": "artifact-schema",
    "version": "3.1"
  },
  "metadata": {
    "title": "Human-readable title",
    "purpose": "Detailed explanation",
    "outputs": [
      {
        "file": "path/to/output.md",
        "format": "markdown"
      }
    ]
  },
  "content": {
    "children": [
      {
        "id": "content-config-id",
        "path": "configs/content/content-config-id.json"
      }
    ]
  }
}
```

**Key Fields**:

| Field | Type | Required | Description |
|-------|------|----------|-------------|
| `type` | string | Yes | Must be "artifact" |
| `id` | string | Yes | Unique ID (kebab-case) |
| `schemaRef` | object | Yes | Schema reference (`{id: "artifact-schema", version: "3.1"}`) |
| `metadata.title` | string | Yes | Human-readable title (1-200 chars) |
| `metadata.type` | enum | No | `documentation`, `test`, `code`, `configuration`, `report`, `mixed` |
| `metadata.purpose` | string | Yes | Detailed explanation (1-1000 chars) |
| `metadata.outputs` | array | Yes | Output file specifications (min 1) |
| `metadata.compositionStrategy` | enum | No | `concat` (default), `merge`, `template`, `custom` |
| `content.children` | array | Yes | Content config references (min 1) |
| `dependencies` | array | No | External dependencies for traceability |
| `validation.rules` | array | No | Artifact-level validation rules |
| `evolution.stage` | enum | No | `draft`, `review`, `approved`, `deprecated` |

**Output Specification**:
```json
{
  "file": "README.md",
  "format": "markdown|code|binary|bdd|test_results|json|yaml|text|html|xml",
  "language_dialect": "python|javascript|typescript|gherkin|java",
  "encoding": "utf-8"
}
```

**Child Reference Structure**:
```json
{
  "id": "readme-intro",
  "path": "configs/content/readme-intro.json",
  "required": true,
  "order": 1,
  "version": "1.0.0",
  "retrievalStrategy": "latest|all|version|approved_only",
  "expected_source": "ai|human|template|mixed|any",
  "review_required": false,
  "conditions": "Optional conditional logic",
  "notes": "Additional notes"
}
```

**Full Example**:
```json
{
  "type": "artifact",
  "id": "project-readme",
  "schemaRef": {
    "id": "artifact-schema",
    "version": "3.1"
  },
  "metadata": {
    "title": "Project README Documentation",
    "type": "documentation",
    "version": "2.0.0",
    "purpose": "Generate complete README.md from modular content pieces",
    "outputs": [
      {
        "file": "README.md",
        "format": "markdown",
        "encoding": "utf-8"
      }
    ],
    "compositionStrategy": "concat"
  },
  "content": {
    "children": [
      {
        "id": "readme-intro",
        "path": "configs/content/readme-intro.json",
        "required": true,
        "order": 1,
        "retrievalStrategy": "latest",
        "review_required": true
      },
      {
        "id": "installation",
        "path": "configs/content/installation.json",
        "required": true,
        "order": 2,
        "retrievalStrategy": "approved_only"
      },
      {
        "id": "usage",
        "path": "configs/content/usage.json",
        "required": true,
        "order": 3
      }
    ]
  },
  "dependencies": [
    {
      "id": "api-reference",
      "type": "artifact",
      "locator": "api-docs-artifact",
      "relationship": "related_to",
      "notes": "README references API docs"
    }
  ],
  "validation": {
    "rules": [
      {
        "id": "completeness-check",
        "check_type": "completeness",
        "target": "content.children",
        "severity": "error"
      }
    ]
  },
  "evolution": {
    "stage": "approved"
  }
}
```

---

### 4.3. Collection Configuration Schema (JSON Schema v1.0)

**Description**: Defines multi-artifact collections with shared context and coordination

**Format**: JSON (validated against JSON Schema Draft 07)

**Schema Location**: `schemas/collection/v1.0/schema.json`

**Required Fields**:
```json
{
  "type": "collection",
  "id": "collection-id",
  "name": "Human-readable name",
  "members": [
    {
      "id": "member-id",
      "type": "artifact|collection",
      "path": "path/to/config.json"
    }
  ],
  "output": {
    "base_path": "output/path"
  }
}
```

**Key Fields**:

| Field | Type | Required | Description |
|-------|------|----------|-------------|
| `type` | string | Yes | Must be "collection" |
| `id` | string | Yes | Unique ID (lowercase alphanumeric + hyphens) |
| `name` | string | Yes | Human-readable name |
| `description` | string | No | Collection description |
| `members` | array | Yes | Artifact/collection members (min 1) |
| `context.shared.sources` | array | No | Shared context inputs |
| `context.propagation` | enum | No | `merge` (default), `override`, `isolate` |
| `context.overrides` | object | No | Per-member context overrides |
| `generation.strategy` | enum | No | `parallel` (default), `sequential` |
| `generation.concurrency_limit` | number | No | Max concurrent generations (default 3) |
| `generation.force` | boolean | No | Bypass cache (default false) |
| `generation.force_members` | array | No | Specific members to force regenerate |
| `output.base_path` | string | Yes | Base output path (supports Jinja2 templates) |
| `output.structure` | enum | No | `flat`, `nested` (default), `custom` |
| `output.manifest` | boolean | No | Generate manifest.json (default true) |
| `validation.rules` | array | No | Collection-level validation rules |

**Member Specification**:
```json
{
  "id": "capability-charter",
  "type": "artifact",
  "path": "sap-004/capability-charter.json",
  "order": 1,
  "required": true,
  "context_override": {
    "sources": [
      {
        "type": "inline_data",
        "data": {
          "artifact_focus": "Define capabilities"
        }
      }
    ]
  }
}
```

**Context Propagation Modes**:

1. **MERGE** (default):
   ```
   Final Context = Shared Context + Member Context
   (Member keys override shared keys on conflict)
   ```

2. **OVERRIDE**:
   ```
   Final Context = Member Context ONLY
   (Shared context ignored)
   ```

3. **ISOLATE**:
   ```
   Final Context = Member Context
   (Each member isolated, no shared context)
   ```

**Full Example**:
```json
{
  "type": "collection",
  "id": "sap-004-testing-framework",
  "name": "SAP-004: Testing Framework",
  "description": "Complete SAP documentation suite",
  "members": [
    {
      "id": "capability-charter",
      "type": "artifact",
      "path": "sap-004/capability-charter.json",
      "order": 1,
      "required": true
    },
    {
      "id": "protocol-spec",
      "type": "artifact",
      "path": "sap-004/protocol-spec.json",
      "order": 2,
      "required": true
    },
    {
      "id": "awareness-guide",
      "type": "artifact",
      "path": "sap-004/awareness-guide.json",
      "order": 3,
      "required": true
    }
  ],
  "context": {
    "shared": {
      "sources": [
        {
          "type": "inline_data",
          "data": {
            "sap_id": "SAP-004",
            "sap_name": "testing-framework",
            "project_name": "Chora Compose"
          }
        },
        {
          "type": "external_file",
          "path": "sap-catalog.json"
        }
      ]
    },
    "propagation": "merge"
  },
  "generation": {
    "strategy": "parallel",
    "concurrency_limit": 3,
    "force": false
  },
  "output": {
    "base_path": "outputs/collections/{{collection_id}}",
    "structure": "nested",
    "manifest": true
  },
  "validation": {
    "rules": [
      {
        "type": "all_members_present",
        "required": true
      }
    ],
    "fail_fast": true
  }
}
```

---

### 4.4. Context Input Sources

**Description**: Unified format for resolving external data into context

**Source Types** (6 types):

**1. `inline_data`**: Embedded JSON data
```json
{
  "type": "inline_data",
  "data": {
    "project": "myapp",
    "version": "2.0"
  }
}
```

**2. `external_file`**: Load from filesystem
```json
{
  "type": "external_file",
  "path": "package.json",
  "selector": "$.version"
}
```

**3. `git_reference`**: Load from git commit/branch
```json
{
  "type": "git_reference",
  "repo": "/path/to/repo",
  "file": "README.md",
  "selector": "# Installation"
}
```

**4. `content_config`**: Reference another content config
```json
{
  "type": "content_config",
  "config_id": "api-docs",
  "selector": "$.metadata.version"
}
```

**5. `artifact_config`**: Reference artifact config data
```json
{
  "type": "artifact_config",
  "config_id": "readme-artifact",
  "selector": "$.metadata.title"
}
```

**6. `ephemeral_output`**: Retrieve from ephemeral storage
```json
{
  "type": "ephemeral_output",
  "output_id": "readme-intro",
  "selector": "$.content"
}
```

---

### 4.5. Manifest Structure (Collection Output)

**Description**: Generated metadata for collection runs

**Format**: JSON

**Location**: `{output.base_path}/manifest.json`

**Structure**:
```json
{
  "collection_id": "sap-004-testing-framework",
  "collection_name": "SAP-004: Testing Framework",
  "generated_at": "2025-11-04T12:00:00Z",
  "generation_time_seconds": 8.3,
  "total_members": 5,
  "successful_members": 5,
  "failed_members": 0,
  "members": [
    {
      "id": "capability-charter",
      "type": "artifact",
      "status": "success",
      "output_path": "outputs/collections/sap-004/charter/capability-charter.md",
      "generation_time_seconds": 1.2,
      "cache_used": true,
      "context_hash": "sha256:abc123...",
      "error": null
    }
  ],
  "context": {
    "shared": {
      "sap_id": "SAP-004",
      "sap_name": "testing-framework"
    },
    "propagation_mode": "merge"
  },
  "validation": {
    "passed": true,
    "rules_evaluated": 1
  },
  "cache_stats": {
    "total_members": 5,
    "cache_hits": 4,
    "cache_misses": 1,
    "cache_hit_rate": 0.8
  }
}
```

---

### 4.6. Ephemeral Storage Format

**Description**: Versioned content storage structure

**Directory Layout**:
```
ephemeral/
├── content/
│   ├── readme-intro/
│   │   ├── v1/
│   │   │   ├── 2025-11-04T10-00-00Z.json
│   │   │   └── metadata.json
│   │   └── v2/
│   │       ├── 2025-11-04T11-00-00Z.json
│   │       └── metadata.json
│   └── changelog/
│       └── v1/
│           ├── 2025-11-04T10-05-00Z.json
│           └── metadata.json
└── drafts/
    ├── draft-abc123.json
    └── draft-def456.json
```

**Content File Format**:
```json
{
  "content_id": "readme-intro",
  "version": "1.0.0",
  "generated_at": "2025-11-04T10:00:00Z",
  "generator_type": "jinja2",
  "context_hash": "sha256:abc123...",
  "content": "# Project Introduction\n\nWelcome to...",
  "metadata": {
    "generation_time_ms": 345,
    "context_variables": ["project_name", "version"]
  }
}
```

**Metadata File Format**:
```json
{
  "content_id": "readme-intro",
  "version": "1.0.0",
  "total_generations": 12,
  "latest_generation": "2025-11-04T10:00:00Z",
  "oldest_generation": "2025-10-01T08:00:00Z",
  "retention_policy": {
    "keep_versions": 3,
    "keep_days": 30
  }
}
```

---

## 5. File Structure

This section documents the expected file and directory structure for chora-compose projects.

### 5.1. Standard chora-compose Project Layout

**Directory Layout**:
```
project-root/
├── configs/                      # Configuration directory
│   ├── content/                  # Content configurations (JSON v3.1)
│   │   ├── readme/
│   │   │   ├── readme-content.json
│   │   │   └── readme-data.json  # Optional: External data files
│   │   ├── changelog/
│   │   │   └── changelog-content.json
│   │   └── api-docs/
│   │       ├── api-docs-content.json
│   │       └── api-data.json
│   ├── artifact/                 # Artifact configurations (JSON v3.1)
│   │   ├── readme-artifact.json
│   │   ├── documentation-bundle/
│   │   │   └── documentation-bundle-artifact.json
│   │   └── api-docs-artifact.json
│   ├── collection/               # Collection configurations (JSON v1.0)
│   │   ├── sap-004-testing-framework.json
│   │   ├── documentation-suite.json
│   │   └── cross-repo-coordination.json
│   └── templates/                # Jinja2 templates
│       ├── readme.j2
│       ├── changelog.j2
│       └── api-docs/
│           ├── endpoint.j2
│           └── overview.j2
├── schemas/                      # JSON Schema definitions
│   ├── content/
│   │   └── v3.1/
│   │       └── schema.json       # Content config schema
│   ├── artifact/
│   │   └── v3.1/
│   │       └── schema.json       # Artifact config schema
│   └── collection/
│       └── v1.0/
│           └── schema.json       # Collection config schema
├── ephemeral/                    # Ephemeral storage (generated, gitignored)
│   ├── content/
│   │   ├── readme-intro/
│   │   │   └── v1/
│   │   │       ├── 2025-11-04T10-00-00Z.json
│   │   │       └── metadata.json
│   │   └── changelog/
│   │       └── v1/
│   │           ├── 2025-11-04T10-05-00Z.json
│   │           └── metadata.json
│   └── drafts/                   # Draft configs (30-day retention)
│       ├── draft-abc123.json
│       └── draft-def456.json
├── outputs/                      # Final artifacts (gitignored or committed)
│   ├── README.md
│   ├── CHANGELOG.md
│   ├── collections/
│   │   └── sap-004-testing-framework/
│   │       ├── capability-charter.md
│   │       ├── protocol-spec.md
│   │       ├── awareness-guide.md
│   │       ├── adoption-blueprint.md
│   │       ├── ledger.md
│   │       └── manifest.json
│   └── docs/
│       └── api/
│           └── api-docs.md
├── var/                          # Runtime data
│   └── telemetry/
│       └── events.jsonl          # OpenTelemetry events
├── src/                          # Source code (for chora-compose itself)
│   └── chora_compose/
│       ├── core/
│       ├── generators/
│       ├── mcp/
│       └── storage/
├── tests/                        # Test suite
│   ├── test_content_generation.py
│   ├── test_artifact_assembly.py
│   ├── test_collection_generation.py
│   └── fixtures/
│       ├── configs/
│       └── data/
├── .gitignore                    # Ignore ephemeral/, outputs/, var/
├── claude_desktop_config.json    # MCP server configuration
├── pyproject.toml                # Python dependencies (Poetry)
└── README.md                     # Project documentation
```

---

### 5.2. Configuration Directory Structure

**configs/content/**:
- **Purpose**: Atomic content piece definitions
- **Format**: JSON (validated against `schemas/content/v3.1/schema.json`)
- **Naming Convention**: `{content-id}-content.json` or subdirectory `{content-id}/...`
- **Required**: At least 1 content config per project
- **Example**: `configs/content/readme/readme-content.json`

**configs/artifact/**:
- **Purpose**: Artifact composition definitions
- **Format**: JSON (validated against `schemas/artifact/v3.1/schema.json`)
- **Naming Convention**: `{artifact-id}-artifact.json` or subdirectory `{artifact-id}/...`
- **Required**: At least 1 artifact config per project
- **Example**: `configs/artifact/readme-artifact.json`

**configs/collection/**:
- **Purpose**: Multi-artifact collection definitions
- **Format**: JSON (validated against `schemas/collection/v1.0/schema.json`)
- **Naming Convention**: `{collection-id}.json`
- **Required**: No (collections are optional)
- **Example**: `configs/collection/sap-004-testing-framework.json`

**configs/templates/**:
- **Purpose**: Jinja2 template files for template-based generators
- **Format**: Jinja2 template syntax
- **Naming Convention**: `{template-name}.j2`
- **Required**: Only if using Jinja2 or template_fill generators
- **Example**: `configs/templates/readme.j2`

---

### 5.3. Ephemeral Storage Structure

**ephemeral/content/{content-id}/v{version}/**:
- **Purpose**: Versioned generated content with metadata
- **Format**: JSON files with UTC timestamps
- **Filename Pattern**: `{YYYY-MM-DDThh-mm-ssZ}.json`
- **Retention**: Configurable (default: 30 days, keep last 3 versions)
- **Gitignored**: Yes (ephemeral data, not committed)

**ephemeral/drafts/**:
- **Purpose**: Draft configurations created via `draft_config` tool
- **Format**: JSON (content or artifact schema)
- **Filename Pattern**: `draft-{uuid}.json`
- **Retention**: 30 days
- **Lifecycle**: draft → test → modify → save (persists to configs/)

**metadata.json** (per content version):
- **Purpose**: Aggregate metadata for content version
- **Contains**: Total generations, latest/oldest timestamps, retention policy
- **Updated**: On each generation

---

### 5.4. Output Directory Structure

**outputs/** (root):
- **Purpose**: Final generated artifacts
- **Format**: Various (markdown, JSON, YAML, code files)
- **Gitignored**: Configurable (ephemeral outputs: yes, documentation: no)
- **Example**: `outputs/README.md`, `outputs/CHANGELOG.md`

**outputs/collections/{collection-id}/**:
- **Purpose**: Collection member outputs with manifest
- **Structure**: Nested subdirectories per member (configurable: flat/nested/custom)
- **Manifest**: `manifest.json` (generation metadata, cache stats, member status)
- **Example**: `outputs/collections/sap-004-testing-framework/`

---

### 5.5. Schema Directory Structure

**schemas/{config-type}/v{version}/schema.json**:
- **Purpose**: JSON Schema definitions for validation
- **Versions**:
  - `content/v3.1/schema.json` - Content config schema (JSON Schema Draft 2020-12)
  - `artifact/v3.1/schema.json` - Artifact config schema (JSON Schema Draft 2020-12)
  - `collection/v1.0/schema.json` - Collection config schema (JSON Schema Draft 07)
- **Required**: Yes (for schema validation)
- **Committed**: Yes (versioned schemas in git)

---

### 5.6. Key Files

**claude_desktop_config.json**:
- **Purpose**: MCP server configuration for Claude Desktop
- **Format**: JSON
- **Required**: Yes (for MCP integration)
- **Location**: Project root
- **Example**:
  ```json
  {
    "mcpServers": {
      "chora-compose": {
        "command": "poetry",
        "args": ["run", "chora-compose-mcp"],
        "cwd": "/path/to/chora-compose"
      }
    }
  }
  ```

**pyproject.toml**:
- **Purpose**: Python project metadata and dependencies
- **Format**: TOML
- **Required**: Yes (Poetry projects)
- **Contains**: Dependencies, tool configs (ruff, mypy, pytest)

**.gitignore**:
- **Purpose**: Exclude generated/ephemeral files from git
- **Required**: Yes
- **Typical Exclusions**:
  ```
  ephemeral/
  outputs/  # Or selectively commit documentation
  var/telemetry/
  __pycache__/
  *.pyc
  .pytest_cache/
  ```

**var/telemetry/events.jsonl**:
- **Purpose**: OpenTelemetry-compatible event log
- **Format**: JSONL (JSON Lines)
- **Required**: No (optional event emission)
- **Gitignored**: Yes
- **Event Types**: `content_generated`, `artifact_assembled`, `validation_completed`

---

## 6. Workflows

This section documents common workflows for using chora-compose MCP tools and configurations.

**Visual Diagrams**: See [workflow-diagrams.md](./workflow-diagrams.md) for comprehensive visual workflow diagrams including:
- Basic Content Generation (with caching)
- Artifact Assembly
- Collection Generation (3-tier architecture)
- Interactive Config Creation (draft → test → save)
- Freshness Validation
- Error Recovery paths
- Cache Resolution logic
- Context Propagation (MERGE/OVERRIDE/ISOLATE modes)
- Tool Selection decision tree
- Parallel vs Sequential performance comparison

### 6.1. Basic Content Generation Workflow

**Purpose**: Generate a single content piece from a configured template

**Steps**:

1. **Create content configuration** (if not exists):
   ```json
   // configs/content/readme-intro.json
   {
     "type": "content",
     "id": "readme-intro",
     "schemaRef": {"id": "content-schema", "version": "3.1"},
     "metadata": {
       "description": "README introduction section",
       "version": "1.0.0",
       "output_format": "markdown"
     },
     "elements": [
       {
         "name": "intro",
         "format": "markdown",
         "example_output": "# Welcome to MyProject..."
       }
     ]
   }
   ```

2. **Generate content via MCP tool**:
   ```json
   {
     "tool": "choracompose:generate_content",
     "arguments": {
       "content_config_id": "readme-intro",
       "context": {},
       "force": false
     }
   }
   ```

3. **Verify generation**:
   ```bash
   ls ephemeral/content/readme-intro/v1/
   # Output: 2025-11-04T10-00-00Z.json, metadata.json
   ```

**Expected Output**:
```json
{
  "success": true,
  "content_id": "readme-intro",
  "status": "generated",
  "content": "# Welcome to MyProject...",
  "duration_ms": 234
}
```

**Visual Workflow**: See [workflow-diagrams.md §1](./workflow-diagrams.md#1-basic-content-generation-workflow) for complete flow diagram including cache resolution and error handling.

---

### 6.2. Artifact Assembly Workflow

**Purpose**: Assemble multiple content pieces into final artifact

**Steps**:

1. **Create artifact configuration**:
   ```json
   // configs/artifact/readme-artifact.json
   {
     "type": "artifact",
     "id": "readme-artifact",
     "schemaRef": {"id": "artifact-schema", "version": "3.1"},
     "metadata": {
       "title": "Project README",
       "purpose": "Complete README from content pieces",
       "outputs": [{"file": "outputs/README.md", "format": "markdown"}]
     },
     "content": {
       "children": [
         {"id": "readme-intro", "path": "configs/content/readme-intro.json", "order": 1},
         {"id": "installation", "path": "configs/content/installation.json", "order": 2},
         {"id": "usage", "path": "configs/content/usage.json", "order": 3}
       ]
     }
   }
   ```

2. **Generate all content pieces** (if not cached):
   ```json
   {
     "tool": "choracompose:batch_generate",
     "arguments": {
       "content_ids": ["readme-intro", "installation", "usage"],
       "shared_context": {"project": "myapp"}
     }
   }
   ```

3. **Assemble artifact**:
   ```json
   {
     "tool": "choracompose:assemble_artifact",
     "arguments": {
       "artifact_config_id": "readme-artifact",
       "force": false
     }
   }
   ```

4. **Verify output**:
   ```bash
   cat outputs/README.md
   ```

**Expected Output**:
```json
{
  "success": true,
  "artifact_id": "readme-artifact",
  "output_path": "outputs/README.md",
  "content_count": 3,
  "status": "assembled",
  "duration_ms": 456
}
```

**Visual Workflow**: See [workflow-diagrams.md §2](./workflow-diagrams.md#2-artifact-assembly-workflow) for complete flow diagram showing automatic content generation and ordered assembly.

---

### 6.3. Collection Generation Workflow

**Purpose**: Generate complete documentation suite with shared context

**Steps**:

1. **Create collection configuration**:
   ```json
   // configs/collection/docs-suite.json
   {
     "type": "collection",
     "id": "docs-suite",
     "name": "Documentation Suite",
     "members": [
       {"id": "readme", "type": "artifact", "path": "readme-artifact.json"},
       {"id": "changelog", "type": "artifact", "path": "changelog-artifact.json"},
       {"id": "api-docs", "type": "artifact", "path": "api-docs-artifact.json"}
     ],
     "context": {
       "shared": {
         "sources": [
           {"type": "inline_data", "data": {"project": "myapp", "version": "2.0"}}
         ]
       },
       "propagation": "merge"
     },
     "generation": {
       "strategy": "parallel",
       "concurrency_limit": 3
     },
     "output": {
       "base_path": "outputs/collections/docs-suite",
       "manifest": true
     }
   }
   ```

2. **Generate collection**:
   ```json
   {
     "tool": "choracompose:generate_collection",
     "arguments": {
       "collection_config_path": "docs-suite",
       "force": false
     }
   }
   ```

3. **Verify outputs**:
   ```bash
   ls outputs/collections/docs-suite/
   # Output: readme/, changelog/, api-docs/, manifest.json
   ```

**Expected Output**:
```json
{
  "success": true,
  "collection_id": "docs-suite",
  "members": [
    {"id": "readme", "status": "success", "cache_used": false},
    {"id": "changelog", "status": "success", "cache_used": true},
    {"id": "api-docs", "status": "success", "cache_used": false}
  ],
  "manifest_path": "outputs/collections/docs-suite/manifest.json",
  "generation_time_seconds": 3.2
}
```

**Visual Workflow**: See [workflow-diagrams.md §3](./workflow-diagrams.md#3-collection-generation-workflow-3-tier-architecture) for complete 3-tier architecture diagram including context propagation modes (MERGE/OVERRIDE/ISOLATE) and parallel execution strategies.

---

### 6.4. Conversational Config Lifecycle Workflow

**Purpose**: Create and refine config through conversation (no file editing)

**Steps**:

1. **Draft config**:
   ```json
   {
     "tool": "choracompose:draft_config",
     "arguments": {
       "config_type": "content",
       "config_data": {
         "type": "content",
         "id": "api-overview",
         "schemaRef": {"id": "content-schema", "version": "3.1"},
         "metadata": {"description": "API overview", "version": "1.0.0"},
         "elements": [{"name": "overview", "format": "markdown"}]
       },
       "description": "Draft API overview config"
     }
   }
   ```
   **Returns**: `{"draft_id": "draft-abc123"}`

2. **Test draft** (preview generation):
   ```json
   {
     "tool": "choracompose:test_config",
     "arguments": {
       "draft_id": "draft-abc123",
       "context": {"api_version": "v2"},
       "dry_run": true
     }
   }
   ```
   **Returns**: `{"preview_content": "# API Overview v2..."}`

3. **Modify draft** (refine based on preview):
   ```json
   {
     "tool": "choracompose:modify_config",
     "arguments": {
       "config_id": "draft-abc123",
       "updates": {
         "metadata": {"description": "Updated: API overview with examples"}
       }
     }
   }
   ```

4. **Re-test** (verify changes):
   ```json
   {
     "tool": "choracompose:test_config",
     "arguments": {"draft_id": "draft-abc123"}
   }
   ```

5. **Save to filesystem** (persist when satisfied):
   ```json
   {
     "tool": "choracompose:save_config",
     "arguments": {
       "draft_id": "draft-abc123",
       "config_id": "api-overview"
     }
   }
   ```
   **Returns**: `{"config_path": "configs/content/api-overview.json"}`

**Benefits**:
- 70% faster than traditional file editing
- Immediate preview feedback
- Zero IDE context switching
- Conversational refinement

**Visual Workflow**: See [workflow-diagrams.md §4](./workflow-diagrams.md#4-interactive-config-creation-workflow) for complete draft → test → modify → save cycle diagram.

---

### 6.5. Freshness Validation Workflow (v1.5.0)

**Purpose**: Check and regenerate stale collection members

**Steps**:

1. **Check freshness status**:
   ```json
   {
     "tool": "choracompose:check_freshness",
     "arguments": {
       "collection_config_path": "docs-suite"
     }
   }
   ```

   **Returns**:
   ```json
   {
     "members": [
       {"member_id": "readme", "age_days": 2, "freshness_status": "fresh"},
       {"member_id": "changelog", "age_days": 15, "freshness_status": "stale"},
       {"member_id": "api-docs", "age_days": 30, "freshness_status": "expired"}
     ],
     "recommendation": "regenerate_stale"
   }
   ```

2. **Regenerate stale/expired members**:
   ```json
   {
     "tool": "choracompose:generate_collection",
     "arguments": {
       "collection_config_path": "docs-suite",
       "force_members": ["changelog", "api-docs"]
     }
   }
   ```

3. **Verify freshness restored**:
   ```json
   {
     "tool": "choracompose:check_freshness",
     "arguments": {"collection_config_path": "docs-suite"}
   }
   ```

**Use Cases**:
- CI/CD: Regenerate stale docs before deployment
- Project maintenance: Identify outdated documentation
- Coordination: Track dependencies across repositories

**Visual Workflow**: See [workflow-diagrams.md §5](./workflow-diagrams.md#5-freshness-validation-workflow-stigmergic-context-links) for complete freshness checking and regeneration flow diagram.

---

## 7. Validation & Testing

This section defines validation rules and testing procedures for chora-compose configurations and generated content.

### 7.1. Schema Validation Rules

**Rule 1: Content Config Schema Compliance**
- **Check**: Content configuration must conform to JSON Schema v3.1
- **Requirement**: All required fields present, types correct, pattern matching
- **Validation Tool**: `choracompose:validate_content`
- **Error Message**: "Schema validation failed: {field} is required" or "Schema validation failed: {field} must match pattern {pattern}"

**Rule 2: Artifact Config Schema Compliance**
- **Check**: Artifact configuration must conform to JSON Schema v3.1
- **Requirement**: Valid schemaRef, outputs array non-empty, children references valid
- **Validation Tool**: `choracompose:validate_collection_config` (for artifacts)
- **Error Message**: "Schema validation failed: metadata.outputs must have at least 1 item"

**Rule 3: Collection Config Schema Compliance**
- **Check**: Collection configuration must conform to JSON Schema v1.0
- **Requirement**: Valid members array, valid propagation mode, output base_path specified
- **Validation Tool**: `choracompose:validate_collection_config`
- **Error Message**: "Schema validation failed: members must have at least 1 item"

**Rule 4: ID Pattern Validation**
- **Check**: Config IDs must use kebab-case pattern
- **Requirement**: `^[a-z][a-z0-9-]*$` (lowercase start, alphanumeric + hyphens)
- **Error Message**: "Invalid ID '{id}': must start with lowercase letter and contain only lowercase, digits, hyphens"

**Rule 5: Version Format Validation**
- **Check**: Version fields must use semver format
- **Requirement**: `^\d+\.\d+\.\d+$` (e.g., "1.0.0")
- **Error Message**: "Invalid version '{version}': must be in semver format (e.g., 1.0.0)"

### 7.2. Content Validation Approaches

**Approach 1: Presence Validation**
- **Check Type**: `presence`
- **Target**: Element or field existence
- **Example**:
  ```json
  {
    "id": "intro-presence",
    "check_type": "presence",
    "target": "element.intro",
    "threshold": 1.0,
    "severity": "error"
  }
  ```

**Approach 2: Format Validation**
- **Check Type**: `format`
- **Target**: Output format compliance (markdown, JSON, YAML)
- **Example**:
  ```json
  {
    "id": "json-format",
    "check_type": "format",
    "target": "generated_output",
    "check_config": {"format": "json"},
    "severity": "error"
  }
  ```

**Approach 3: Lint Validation**
- **Check Type**: `lint`
- **Target**: Code quality (requires external linter)
- **Example**:
  ```json
  {
    "id": "python-lint",
    "check_type": "lint",
    "target": "element.code",
    "check_config": {"linter": "ruff", "options": "--select=E,F"},
    "severity": "warning"
  }
  ```

**Approach 4: Custom Validation**
- **Check Type**: `custom`
- **Target**: Plugin-based validation
- **Requires**: Custom validator plugin

### 7.3. Testing Protocols

**Unit Tests** (chora-compose framework):
```bash
# Run all unit tests
poetry run pytest tests/

# Run specific test module
poetry run pytest tests/test_content_generation.py

# Run with coverage
poetry run pytest --cov=chora_compose --cov-report=html
```

**Integration Tests** (MCP tools):
```bash
# Test MCP server startup
poetry run chora-compose-mcp

# Test specific tool via MCP client
poetry run pytest tests/mcp_tests/test_generate_content.py

# Test collection generation end-to-end
poetry run pytest tests/integration/test_collection_workflow.py
```

**Manual Verification** (Config validation):
1. Create test content config in `configs/content/test-content.json`
2. Validate schema: `choracompose:validate_content` with `content_or_config_id="test-content"`
3. Generate content: `choracompose:generate_content` with `content_config_id="test-content"`
4. Verify output: Check `ephemeral/content/test-content/v1/` for generated file
5. Expected: Success response with `status="generated"`

**Performance Testing** (Benchmarks):
```bash
# Benchmark cache performance
poetry run pytest tests/benchmarks/test_cache_performance.py

# Benchmark parallel execution
poetry run pytest tests/benchmarks/test_parallel_generation.py

# Measure collection generation time
poetry run pytest tests/benchmarks/test_collection_benchmarks.py
```

---

## 8. Error Handling

This section documents common error conditions, error codes, and resolution strategies for chora-compose.

### 8.1. Common Error Patterns

All MCP tools return errors in this standardized format:
```json
{
  "success": false,
  "error": {
    "code": "error_code",
    "message": "Human-readable error message",
    "details": {}
  }
}
```

**Common Error Codes** (see Section 2 for complete list):
- `config_not_found`
- `validation_failed`
- `generation_failed`
- `invalid_context`
- `storage_error`
- `permission_denied`
- `internal_error`

---

### 8.2. Error Examples with Resolutions

**Error 1: config_not_found**

**Condition**: Content/artifact/collection config file does not exist

**Error Message**:
```json
{
  "success": false,
  "error": {
    "code": "config_not_found",
    "message": "Content config 'readme-intro' not found",
    "details": {
      "config_id": "readme-intro",
      "searched_paths": [
        "configs/content/readme-intro.json",
        "configs/content/readme-intro/readme-intro-content.json"
      ]
    }
  }
}
```

**Resolution**:
1. Verify config ID spelling: `choracompose:list_content_configs`
2. Check config file exists: `ls configs/content/`
3. Create config if missing: `choracompose:draft_config` → `choracompose:save_config`

**Prevention**:
- Use `list_content_configs` to discover available configs before generating
- Follow naming convention: `{config-id}-content.json` or `{config-id}/{config-id}-content.json`

---

**Error 2: validation_failed**

**Condition**: Config does not conform to JSON Schema

**Error Message**:
```json
{
  "success": false,
  "error": {
    "code": "validation_failed",
    "message": "Schema validation failed",
    "details": {
      "schema_errors": [
        {
          "path": "metadata.version",
          "message": "'1.0' does not match '^\\d+\\.\\d+\\.\\d+$'",
          "expected": "semver format (e.g., 1.0.0)"
        }
      ]
    }
  }
}
```

**Resolution**:
1. Fix schema errors: Update `metadata.version` to "1.0.0" (add patch version)
2. Validate manually: `choracompose:validate_content`
3. Re-save config: `choracompose:save_config`

**Prevention**:
- Use `draft_config` → `test_config` workflow (validates before saving)
- Reference schema files in `schemas/` for field requirements
- Use `validate_content` before generation

---

**Error 3: generation_failed**

**Condition**: Generator fails to produce output (template error, AI error)

**Error Message**:
```json
{
  "success": false,
  "error": {
    "code": "generation_failed",
    "message": "Jinja2 generator failed: template not found",
    "details": {
      "generator_type": "jinja2",
      "template_path": "readme.j2",
      "error_type": "TemplateNotFound"
    }
  }
}
```

**Resolution**:
1. Check template exists: `ls configs/templates/readme.j2`
2. Verify template path in config: `configs/content/{id}.json` → `generation.patterns[].template`
3. Create template if missing or fix path reference

**Prevention**:
- Use `preview_generation` to test before full generation
- Keep templates in `configs/templates/` directory
- Use relative paths from project root

---

**Error 4: invalid_context**

**Condition**: Context parameter is not valid JSON

**Error Message**:
```json
{
  "success": false,
  "error": {
    "code": "invalid_context",
    "message": "Context must be a JSON object",
    "details": {
      "received_type": "string",
      "expected_type": "object"
    }
  }
}
```

**Resolution**:
1. Parse JSON string: Change `"context": "{...}"` to `"context": {...}`
2. Verify JSON syntax: Use JSON validator
3. Re-call tool with correct format

**Prevention**:
- MCP tools auto-parse JSON strings (Claude Desktop compatibility)
- Pass object directly: `{"context": {"key": "value"}}`
- Avoid double-stringified JSON

---

**Error 5: storage_error**

**Condition**: Ephemeral storage operation fails (disk full, permissions)

**Error Message**:
```json
{
  "success": false,
  "error": {
    "code": "storage_error",
    "message": "Failed to write ephemeral content",
    "details": {
      "path": "ephemeral/content/readme-intro/v1/",
      "error_type": "PermissionError"
    }
  }
}
```

**Resolution**:
1. Check disk space: `df -h`
2. Verify permissions: `ls -la ephemeral/`
3. Create directory if missing: `mkdir -p ephemeral/content/`
4. Fix permissions: `chmod 755 ephemeral/`

**Prevention**:
- Ensure `ephemeral/` directory exists and is writable
- Add to `.gitignore` (not committed)
- Monitor disk space in CI/CD

---

**Error 6: circular_reference**

**Condition**: Collection has circular nesting (collection A → collection B → collection A)

**Error Message**:
```json
{
  "success": false,
  "error": {
    "code": "circular_reference",
    "message": "Circular collection nesting detected",
    "details": {
      "chain": ["collection-a", "collection-b", "collection-a"],
      "max_depth": 10
    }
  }
}
```

**Resolution**:
1. Review collection configs: Check `members` arrays
2. Break circular reference: Remove member causing loop
3. Flatten hierarchy if needed

**Prevention**:
- Limit nesting depth (max 10 levels)
- Use `validate_collection_config` before generation
- Document collection dependencies

---

### 8.3. Debugging Strategies

**Strategy 1: Verbose Logging**
```bash
# Enable debug logging
export CHORA_LOG_LEVEL=DEBUG
poetry run chora-compose-mcp
```

**Strategy 2: Test in Isolation**
```json
// Test single content generation
{
  "tool": "choracompose:preview_generation",
  "arguments": {
    "content_config_id": "test",
    "show_metadata": true
  }
}
```

**Strategy 3: Trace Dependencies**
```json
// Check artifact dependencies
{
  "tool": "choracompose:trace_dependencies",
  "arguments": {
    "artifact_config_id": "readme",
    "check_status": true
  }
}
```

**Strategy 4: Validate Early**
```json
// Validate config before use
{
  "tool": "choracompose:validate_content",
  "arguments": {"content_or_config_id": "test"}
}
```

---

## 9. Performance Considerations

This section documents performance characteristics, benchmarks, and optimization strategies for chora-compose v1.5.0.

### 9.1. Performance Benchmarks

**Measured Performance** (from chora-compose test suite):

| Operation | Time (avg) | Notes |
|-----------|-----------|-------|
| Content generation (Jinja2) | 50-200ms | Template complexity dependent |
| Content generation (demonstration) | 10-30ms | Example output only |
| Artifact assembly (3 content pieces) | 100-400ms | Includes retrieval + concat |
| Collection generation (5 artifacts, parallel) | 2-5s | Parallelism with concurrency_limit=3 |
| Collection generation (5 artifacts, sequential) | 8-12s | No parallelism |
| Schema validation | 5-15ms | JSON Schema v3.1/v1.0 |
| Cache lookup (SHA-256) | 2-5ms | In-memory hash comparison |

**Cache Performance**:
- **Cache hit rate**: 94%+ in CI/CD environments (repeated builds)
- **Cache speedup**: 10-50× faster (skip generation, return cached content)
- **Cache invalidation**: SHA-256 context hash comparison

**Parallel Execution Benchmarks**:
- **2 parallel members**: 1.8× speedup vs sequential
- **3 parallel members**: 2.6× speedup vs sequential
- **5 parallel members**: 4.8× speedup vs sequential (with concurrency_limit=3)

### 9.2. Optimization Strategies

1. **Leverage SHA-256 Caching**
   - **When to use**: Repeated generations with identical context
   - **Impact**: 10-50× speedup, 94%+ cache hit rate in CI/CD
   - **Example**: Pass `force: false` (default) to MCP tools

2. **Parallel Collection Generation**
   - **When to use**: Collection with independent members
   - **Impact**: 2.6-4.8× speedup vs sequential
   - **Example**: Use `generation.strategy: "parallel"` with `concurrency_limit: 3`

3. **Selective Cache Bypass**
   - **When to use**: Regenerate specific stale members only
   - **Impact**: Regenerate only what's needed (vs full `force: true`)
   - **Example**: Use `force_members: ["member1", "member2"]` array

4. **Context Propagation Modes**
   - **When to use**: Large shared context + many members
   - **Impact**: Reduce context resolution overhead
   - **Example**: Use `propagation: "isolate"` if members don't need shared context

5. **Batch Generation**
   - **When to use**: Generate multiple independent content pieces
   - **Impact**: Single MCP call vs multiple calls (reduced overhead)
   - **Example**: Use `batch_generate` tool with `max_parallel: 3`

---

## 10. Security Considerations

This section documents security implications, risks, and mitigation strategies for chora-compose.

### 10.1. Security Requirements

1. **Template Injection Prevention**
   - **Risk**: Untrusted input in Jinja2 templates can execute arbitrary code
   - **Mitigation**: Never use user input directly in templates without sanitization; use `autoescape=True`; validate context data

2. **File System Access Controls**
   - **Risk**: Path traversal allows reading/writing arbitrary files
   - **Mitigation**: Restrict config paths to `configs/` subdirectories; validate file paths; use `Path.resolve()` to prevent `../` traversal

3. **Context Data Handling**
   - **Risk**: Sensitive data (API keys, secrets) leaked to logs/outputs
   - **Mitigation**: Never log full context; redact sensitive fields; use environment variables for secrets; exclude `var/telemetry/` from git

4. **Path Traversal Prevention**
   - **Risk**: Malicious config references files outside project directory
   - **Mitigation**: Validate all file paths in configs; reject paths containing `..`; use absolute or project-relative paths only

5. **Schema Validation Enforcement**
   - **Risk**: Malformed configs bypass validation, cause unexpected behavior
   - **Mitigation**: Validate ALL configs against JSON Schema before use; fail fast on validation errors

### 10.2. Sensitive Data

**Data Types**:
- API Keys (ANTHROPIC_API_KEY): Store in environment variables, never in configs
- Database credentials: Use external_file source with restricted permissions
- User PII: Redact in event logs and telemetry

**Storage**:
- Secrets: Environment variables or `.env` files (chmod 600, in .gitignore)
- Ephemeral data: `ephemeral/` directory (gitignored)
- Event logs: `var/telemetry/events.jsonl` (redacted sensitive fields, gitignored)

**Access Controls**:
- Config files: `chmod 644` (read-only for group/others)
- Ephemeral storage: `chmod 755` (writable by owner)
- Templates: `chmod 644` (read-only)

---

## 11. Versioning & Compatibility

This section documents the versioning strategy and compatibility requirements.

### 11.1. Version History

| Version | Date | Changes | Breaking |
|---------|------|---------|----------|
| 1.0.0 | 2025-11-04 | Initial SAP-018 specification with 24 MCP tools | N/A |

### 11.2. Compatibility Matrix

| SAP-018 Version | chora-compose Version | Required SAPs | Python | Notes |
|------|------------------------------|-------|--------|-------|
| 1.0.0 | v1.5.0+ | SAP-000, SAP-017 | 3.12+ | Freshness validation, collection generation |

**Schema Compatibility**:
- Content Config: JSON Schema v3.1 (chora-compose v1.0.0+)
- Artifact Config: JSON Schema v3.1 (chora-compose v1.0.0+)
- Collection Config: JSON Schema v1.0 (chora-compose v1.4.0+)

### 11.3. Migration Guides

**Migrating from v1.0.0 to future v2.0.0**:
1. Review breaking changes in changelog
2. Update schema references if JSON Schema v4.0 migration required
3. Test configs with `validate_content` and `validate_collection_config` tools
4. Update MCP tool calls if signatures changed

**Backward Compatibility**:
- SAP-018 v1.0.0 documents are compatible with chora-compose v1.5.0+
- Older chora-compose versions (v1.0-v1.4) support subset of tools (no collections)
- See [SAP-017 Adoption Blueprint](../chora-compose-integration/adoption-blueprint.md) for version-specific guidance

---

## 12. Examples

This section provides complete, working examples for common use cases.

### 12.1. Example 1: Basic Content Generation

**Scenario**: Generate a simple README introduction

**Content Config** (`configs/content/readme-intro.json`):
```json
{
  "type": "content",
  "id": "readme-intro",
  "schemaRef": {"id": "content-schema", "version": "3.1"},
  "metadata": {
    "description": "README introduction",
    "version": "1.0.0",
    "output_format": "markdown"
  },
  "elements": [
    {
      "name": "intro",
      "format": "markdown",
      "example_output": "# MyProject\n\nWelcome to MyProject..."
    }
  ],
  "generation": {
    "patterns": [{"id": "demo", "type": "demonstration"}]
  }
}
```

**MCP Tool Call**:
```json
{
  "tool": "choracompose:generate_content",
  "arguments": {
    "content_config_id": "readme-intro",
    "context": {},
    "force": false
  }
}
```

**Expected Result**:
```json
{
  "success": true,
  "content_id": "readme-intro",
  "status": "generated",
  "content": "# MyProject\n\nWelcome to MyProject...",
  "duration_ms": 45
}
```

### 12.2. Example 2: Artifact Assembly

**Scenario**: Assemble README from multiple content pieces

**Artifact Config** (`configs/artifact/readme-artifact.json`):
```json
{
  "type": "artifact",
  "id": "readme-artifact",
  "schemaRef": {"id": "artifact-schema", "version": "3.1"},
  "metadata": {
    "title": "Project README",
    "purpose": "Complete README from content pieces",
    "outputs": [{"file": "outputs/README.md", "format": "markdown"}]
  },
  "content": {
    "children": [
      {"id": "readme-intro", "path": "configs/content/readme-intro.json", "order": 1},
      {"id": "installation", "path": "configs/content/installation.json", "order": 2}
    ]
  }
}
```

**MCP Tool Call**:
```json
{
  "tool": "choracompose:assemble_artifact",
  "arguments": {
    "artifact_config_id": "readme-artifact",
    "force": false
  }
}
```

**Expected Result**:
```json
{
  "success": true,
  "artifact_id": "readme-artifact",
  "output_path": "outputs/README.md",
  "content_count": 2,
  "status": "assembled",
  "duration_ms": 234
}
```

### 12.3. Example 3: Collection Generation

**Scenario**: Generate SAP documentation suite with shared context

**Collection Config** (`configs/collection/sap-004.json`):
```json
{
  "type": "collection",
  "id": "sap-004",
  "name": "SAP-004: Testing Framework",
  "members": [
    {"id": "charter", "type": "artifact", "path": "sap-004/charter.json"},
    {"id": "protocol", "type": "artifact", "path": "sap-004/protocol.json"}
  ],
  "context": {
    "shared": {
      "sources": [
        {
          "type": "inline_data",
          "data": {"sap_id": "SAP-004", "project": "chora-compose"}
        }
      ]
    },
    "propagation": "merge"
  },
  "generation": {
    "strategy": "parallel",
    "concurrency_limit": 2
  },
  "output": {
    "base_path": "outputs/collections/sap-004",
    "manifest": true
  }
}
```

**MCP Tool Call**:
```json
{
  "tool": "choracompose:generate_collection",
  "arguments": {
    "collection_config_path": "sap-004",
    "force": false
  }
}
```

**Expected Result**:
```json
{
  "success": true,
  "collection_id": "sap-004",
  "members": [
    {"id": "charter", "status": "success", "cache_used": false},
    {"id": "protocol", "status": "success", "cache_used": true}
  ],
  "manifest_path": "outputs/collections/sap-004/manifest.json",
  "generation_time_seconds": 2.1
}
```

### 12.4. Example 4: Conversational Config Creation

**Scenario**: Create config through conversation (no file editing)

**Step 1: Draft**:
```json
{
  "tool": "choracompose:draft_config",
  "arguments": {
    "config_type": "content",
    "config_data": {
      "type": "content",
      "id": "api-docs",
      "schemaRef": {"id": "content-schema", "version": "3.1"},
      "metadata": {"description": "API documentation", "version": "1.0.0"},
      "elements": [{"name": "overview", "format": "markdown"}]
    }
  }
}
```
**Returns**: `{"draft_id": "draft-abc123"}`

**Step 2: Test**:
```json
{
  "tool": "choracompose:test_config",
  "arguments": {
    "draft_id": "draft-abc123",
    "context": {"api_version": "v2"}
  }
}
```
**Returns**: `{"preview_content": "# API Documentation v2..."}`

**Step 3: Save**:
```json
{
  "tool": "choracompose:save_config",
  "arguments": {
    "draft_id": "draft-abc123",
    "config_id": "api-docs"
  }
}
```
**Returns**: `{"config_path": "configs/content/api-docs.json"}`

---

## 13. Troubleshooting

This section provides solutions for common issues encountered with chora-compose.

### 13.1. Issue 1: Config Not Found

**Symptoms**:
- Error code: `config_not_found`
- Message: "Content config 'xyz' not found"
- MCP tool returns 404-equivalent error

**Diagnosis**:
```bash
# List available configs
choracompose:list_content_configs

# Search filesystem
ls configs/content/
find configs/ -name "*xyz*"
```

**Solution**:
1. Verify config ID spelling in tool call
2. Check file exists: `configs/content/{id}-content.json` or `{id}/{id}-content.json`
3. Verify schemaRef.id matches config type ("content-schema" for content configs)
4. Create config if missing: Use `draft_config` → `save_config` workflow

---

### 13.2. Issue 2: Generation Failed (Template Not Found)

**Symptoms**:
- Error code: `generation_failed`
- Message: "Jinja2 generator failed: template not found"
- Template path shown in error details

**Diagnosis**:
```bash
# Check template exists
ls configs/templates/
cat configs/content/{id}.json | grep template
```

**Solution**:
1. Create missing template: `touch configs/templates/{name}.j2`
2. Fix template path in config: Update `generation.patterns[].template` field
3. Use project-relative paths (from project root)
4. Test template syntax: Verify Jinja2 syntax is valid

---

### 13.3. Issue 3: Cache Not Invalidating

**Symptoms**:
- Content unchanged despite config updates
- `cache_used: true` in response but content outdated
- Expected fresh generation, got cached result

**Diagnosis**:
```bash
# Check context hash
cat ephemeral/content/{id}/v1/metadata.json | grep context_hash
```

**Solution**:
1. **Force regeneration**: Pass `force: true` to MCP tool
2. **Change context**: Modify context variables to trigger cache invalidation
3. **Clear cache manually**: Remove `ephemeral/content/{id}/` directory
4. **Verify cache logic**: SHA-256 hash includes context + config content

---

### 13.4. Issue 4: Collection Generation Timeout

**Symptoms**:
- Collection generation exceeds timeout (default 120s)
- Parallel generation hangs or stalls
- No progress after initial members

**Diagnosis**:
```bash
# Check member count
cat configs/collection/{id}.json | grep -c '"id":'

# Monitor CPU/memory
top

# Validate collection
choracompose:validate_collection_config
```

**Solution**:
1. **Reduce concurrency_limit**: Lower from 3 to 2
2. **Use sequential strategy**: `generation.strategy: "sequential"`
3. **Check for circular nesting**: Validate with `validate_collection_config`
4. **Split collection**: Break into smaller sub-collections

---

### 13.5. Issue 5: Permission Denied (Ephemeral Storage)

**Symptoms**:
- Error code: `storage_error`
- Message: "PermissionError: [Errno 13] Permission denied"
- Cannot write to `ephemeral/` directory

**Diagnosis**:
```bash
# Check permissions
ls -la ephemeral/

# Check disk space
df -h

# Check ownership
ls -la | grep ephemeral
```

**Solution**:
1. **Fix permissions**: `chmod 755 ephemeral/` and `chmod 755 ephemeral/content/`
2. **Create directory**: `mkdir -p ephemeral/content ephemeral/drafts`
3. **Check ownership**: `chown -R $USER ephemeral/` (if running as different user)
4. **Verify .gitignore**: Ensure `ephemeral/` is gitignored

---

## 14. References

This section provides links to related documentation, resources, and external references.

### 14.1. Internal SAP Documentation

**Related SAPs**:
- [SAP-000: SAP Framework Core](../sap-framework/protocol-spec.md) - Standard 5-document structure
- [SAP-017: chora-compose Integration Guide](../chora-compose-integration/protocol-spec.md) - Installation and setup
- [SAP-018 Capability Charter](./capability-charter.md) - Problem statement and scope
- [SAP-018 Awareness Guide](./awareness-guide.md) - AI agent quick reference for tool selection
- [SAP-018 Adoption Blueprint](./adoption-blueprint.md) - Implementation roadmap and setup guide
- [SAP-018 Ledger](./ledger.md) - Version history and adoption tracking

**Additional Documentation**:
- [chora-compose README](https://github.com/liminalcommons/chora-compose/blob/main/README.md) - Project overview
- [chora-compose CHANGELOG](https://github.com/liminalcommons/chora-compose/blob/main/CHANGELOG.md) - Version history
- [MCP Tool Reference](https://github.com/liminalcommons/chora-compose/blob/main/docs/reference/mcp/tool-reference.md) - Complete tool specifications

---

### 14.2. Schema Documentation

**JSON Schema Files**:
- [Content Schema v3.1](https://github.com/liminalcommons/chora-compose/blob/main/schemas/content/v3.1/schema.json) - Content configuration schema
- [Artifact Schema v3.1](https://github.com/liminalcommons/chora-compose/blob/main/schemas/artifact/v3.1/schema.json) - Artifact configuration schema
- [Collection Schema v1.0](https://github.com/liminalcommons/chora-compose/blob/main/schemas/collection/v1.0/schema.json) - Collection configuration schema

**Schema Migration Guides**:
- [v3.0 → v3.1 Migration](https://github.com/liminalcommons/chora-compose/blob/main/docs/migration/v3.0-to-v3.1.md)
- [v2.x → v3.0 Migration](https://github.com/liminalcommons/chora-compose/blob/main/docs/migration/v2.x-to-v3.0.md)

---

### 14.3. External Resources

**Model Context Protocol (MCP)**:
- [MCP Specification](https://modelcontextprotocol.io/) - Official MCP protocol documentation
- [FastMCP Framework](https://github.com/jlowin/fastmcp) - MCP server framework used by chora-compose
- [Claude Desktop MCP Guide](https://docs.anthropic.com/claude/docs/mcp) - Anthropic's MCP integration guide

**Related Technologies**:
- [Jinja2 Documentation](https://jinja.palletsprojects.com/) - Template engine used by chora-compose
- [JSON Schema](https://json-schema.org/) - Schema validation standard
- [Pydantic](https://docs.pydantic.dev/) - Data validation library
- [Poetry](https://python-poetry.org/) - Python dependency management

**SAP Framework Resources**:
- [Skilled Awareness Protocols (SAP) Overview](https://github.com/liminalcommons/chora-base/tree/main/docs/skilled-awareness) - SAP framework documentation
- [SAP Development Guide](https://github.com/liminalcommons/chora-base/blob/main/docs/skilled-awareness/development-guide.md) - Creating new SAPs

---

### 14.4. Community & Support

**GitHub Repository**:
- [chora-compose Issues](https://github.com/liminalcommons/chora-compose/issues) - Bug reports and feature requests
- [chora-compose Discussions](https://github.com/liminalcommons/chora-compose/discussions) - Community Q&A
- [Contributing Guide](https://github.com/liminalcommons/chora-compose/blob/main/CONTRIBUTING.md) - How to contribute

**Contact**:
- Project Maintainers: See [CODEOWNERS](https://github.com/liminalcommons/chora-compose/blob/main/.github/CODEOWNERS)
- Liminal Commons: [Website](https://liminalcommons.org/)

---

<<<<<<< HEAD
## 12. Self-Evaluation Criteria (SAP-009 Phase 4)

This section documents self-evaluation criteria for SAP-018 awareness file completeness, enabling automated validation of equivalent support for generic agents and Claude Code.

### 12.1 Awareness File Requirements

**Required Files**:
- `AGENTS.md` - Generic AI agent workflows
- `CLAUDE.md` - Claude Code-specific tool patterns

**Validation Command**:
```bash
python scripts/sap-evaluator.py --deep chora-compose-meta
```

### 12.2 Expected Workflow Coverage

**AGENTS.md**: 5 workflows
1. Understanding Architecture (10-15 min) - Read architecture overview, component breakdown, integration points
2. Design Philosophy and Trade-offs (5-10 min) - Read design rationale, trade-off examples, design influences
3. MCP Tools Catalog (5 min) - List all 17 MCP tools across 4 categories, resource URI families
4. Ecosystem Positioning (10 min) - Compare to Kubernetes/Tilt/Skaffold, decision criteria, migration paths
5. Contributing to chora-compose (15-20 min) - Extension points, contribution workflow, testing requirements

**CLAUDE.md**: 4 workflows
1. Understanding Architecture with Read - Read protocol-spec.md, extract components, explain to user
2. Understanding Design Trade-offs with Read - Read capability-charter.md, find trade-off documentation, explain rationale
3. Exploring MCP Tools Catalog with Read and Bash - Read MCP tools catalog, launch MCP inspector, list tools interactively
4. Comparing to Alternatives with Read and Grep - Read ecosystem comparison, search comparison matrix, present decision criteria

**Variance**: 4 workflows (CLAUDE.md) vs 5 workflows (AGENTS.md) = 20% difference
**Acceptable**: Yes (within ±30% tolerance)

**Rationale for Variance**: CLAUDE.md consolidates workflows around Read tool for documentation exploration, while AGENTS.md provides granular step-by-step guidance for each meta-documentation operation. Both provide equivalent coverage of chora-compose architecture understanding, design philosophy, MCP tools, and ecosystem positioning through different organizational approaches.

### 12.3 User Signal Pattern Coverage

**AGENTS.md**: 1 table with 6 signals
- Meta-Documentation Operations table
  - "explain chora-compose architecture" → show_architecture()
  - "why chora-compose" → show_design_philosophy()
  - "compare to Kubernetes" → show_ecosystem_positioning()
  - "how to extend" → show_contribution_guide()
  - "MCP tools available" → list_mcp_tools()
  - "chora-compose vs Tilt" → compare_alternatives()

**CLAUDE.md**: Tool-specific patterns documented in 5 tips
- Tip 1: Read protocol-spec.md before technology decisions
- Tip 2: Use Bash to launch MCP inspector
- Tip 3: Use Grep to find design decisions
- Tip 4: Read capability-charter.md for philosophy
- Tip 5: Use Read for progressive loading

**Coverage**: AGENTS.md provides user signal translation, CLAUDE.md provides tool patterns for implementing those signals with Claude Code tools (Read, Bash, Grep).

### 12.4 Validation Checkpoints

**Structural Validation**:
```bash
# Check both awareness files exist
ls docs/skilled-awareness/chora-compose-meta/AGENTS.md
ls docs/skilled-awareness/chora-compose-meta/CLAUDE.md

# Check YAML frontmatter present
head -20 docs/skilled-awareness/chora-compose-meta/AGENTS.md | grep "sap_id: SAP-018"
head -20 docs/skilled-awareness/chora-compose-meta/CLAUDE.md | grep "sap_id: SAP-018"
```

**Coverage Validation**:
```bash
# Count workflows in AGENTS.md (expect: 5)
grep -c "^### Workflow [0-9]:" docs/skilled-awareness/chora-compose-meta/AGENTS.md

# Count workflows in CLAUDE.md (expect: 4)
grep -c "^### Workflow [0-9]:" docs/skilled-awareness/chora-compose-meta/CLAUDE.md

# Check user signal table exists in AGENTS.md
grep -c "## User Signal Patterns" docs/skilled-awareness/chora-compose-meta/AGENTS.md
```

**Expected Results**:
- Both awareness files exist ✅
- YAML frontmatter with progressive_loading ✅
- AGENTS.md: 5 workflows, 1 user signal table ✅
- CLAUDE.md: 4 workflows, 5 tool-specific tips ✅
- Workflow variance: 20% (acceptable) ✅

### 12.5 Integration with SAP-009

**Phase 4 Criteria Met**:
- ✅ AGENTS.md provides generic workflow guidance
- ✅ CLAUDE.md provides Claude Code tool patterns
- ✅ Workflow coverage within acceptable variance (20% < 30%)
- ✅ Rationale documented for organizational differences
- ✅ Self-evaluation criteria documented in protocol-spec.md

**SAP-018 Awareness Status**: Phase 4 compliant (equivalent support for generic agents and Claude Code)

---

**Protocol Version History**:
- **1.0.0** (2025-10-29): Initial complete protocol specification for chora-compose v1.2.0
- **1.0.1** (2025-11-05): Added Section 12: Self-Evaluation Criteria (SAP-009 Phase 4 compliance)
=======
**Document Version**: v1.0.0
**Last Updated**: 2025-11-04
**Status**: Complete - All sections filled with chora-compose architecture details
>>>>>>> 5a71de4e
<|MERGE_RESOLUTION|>--- conflicted
+++ resolved
@@ -4423,112 +4423,6 @@
 
 ---
 
-<<<<<<< HEAD
-## 12. Self-Evaluation Criteria (SAP-009 Phase 4)
-
-This section documents self-evaluation criteria for SAP-018 awareness file completeness, enabling automated validation of equivalent support for generic agents and Claude Code.
-
-### 12.1 Awareness File Requirements
-
-**Required Files**:
-- `AGENTS.md` - Generic AI agent workflows
-- `CLAUDE.md` - Claude Code-specific tool patterns
-
-**Validation Command**:
-```bash
-python scripts/sap-evaluator.py --deep chora-compose-meta
-```
-
-### 12.2 Expected Workflow Coverage
-
-**AGENTS.md**: 5 workflows
-1. Understanding Architecture (10-15 min) - Read architecture overview, component breakdown, integration points
-2. Design Philosophy and Trade-offs (5-10 min) - Read design rationale, trade-off examples, design influences
-3. MCP Tools Catalog (5 min) - List all 17 MCP tools across 4 categories, resource URI families
-4. Ecosystem Positioning (10 min) - Compare to Kubernetes/Tilt/Skaffold, decision criteria, migration paths
-5. Contributing to chora-compose (15-20 min) - Extension points, contribution workflow, testing requirements
-
-**CLAUDE.md**: 4 workflows
-1. Understanding Architecture with Read - Read protocol-spec.md, extract components, explain to user
-2. Understanding Design Trade-offs with Read - Read capability-charter.md, find trade-off documentation, explain rationale
-3. Exploring MCP Tools Catalog with Read and Bash - Read MCP tools catalog, launch MCP inspector, list tools interactively
-4. Comparing to Alternatives with Read and Grep - Read ecosystem comparison, search comparison matrix, present decision criteria
-
-**Variance**: 4 workflows (CLAUDE.md) vs 5 workflows (AGENTS.md) = 20% difference
-**Acceptable**: Yes (within ±30% tolerance)
-
-**Rationale for Variance**: CLAUDE.md consolidates workflows around Read tool for documentation exploration, while AGENTS.md provides granular step-by-step guidance for each meta-documentation operation. Both provide equivalent coverage of chora-compose architecture understanding, design philosophy, MCP tools, and ecosystem positioning through different organizational approaches.
-
-### 12.3 User Signal Pattern Coverage
-
-**AGENTS.md**: 1 table with 6 signals
-- Meta-Documentation Operations table
-  - "explain chora-compose architecture" → show_architecture()
-  - "why chora-compose" → show_design_philosophy()
-  - "compare to Kubernetes" → show_ecosystem_positioning()
-  - "how to extend" → show_contribution_guide()
-  - "MCP tools available" → list_mcp_tools()
-  - "chora-compose vs Tilt" → compare_alternatives()
-
-**CLAUDE.md**: Tool-specific patterns documented in 5 tips
-- Tip 1: Read protocol-spec.md before technology decisions
-- Tip 2: Use Bash to launch MCP inspector
-- Tip 3: Use Grep to find design decisions
-- Tip 4: Read capability-charter.md for philosophy
-- Tip 5: Use Read for progressive loading
-
-**Coverage**: AGENTS.md provides user signal translation, CLAUDE.md provides tool patterns for implementing those signals with Claude Code tools (Read, Bash, Grep).
-
-### 12.4 Validation Checkpoints
-
-**Structural Validation**:
-```bash
-# Check both awareness files exist
-ls docs/skilled-awareness/chora-compose-meta/AGENTS.md
-ls docs/skilled-awareness/chora-compose-meta/CLAUDE.md
-
-# Check YAML frontmatter present
-head -20 docs/skilled-awareness/chora-compose-meta/AGENTS.md | grep "sap_id: SAP-018"
-head -20 docs/skilled-awareness/chora-compose-meta/CLAUDE.md | grep "sap_id: SAP-018"
-```
-
-**Coverage Validation**:
-```bash
-# Count workflows in AGENTS.md (expect: 5)
-grep -c "^### Workflow [0-9]:" docs/skilled-awareness/chora-compose-meta/AGENTS.md
-
-# Count workflows in CLAUDE.md (expect: 4)
-grep -c "^### Workflow [0-9]:" docs/skilled-awareness/chora-compose-meta/CLAUDE.md
-
-# Check user signal table exists in AGENTS.md
-grep -c "## User Signal Patterns" docs/skilled-awareness/chora-compose-meta/AGENTS.md
-```
-
-**Expected Results**:
-- Both awareness files exist ✅
-- YAML frontmatter with progressive_loading ✅
-- AGENTS.md: 5 workflows, 1 user signal table ✅
-- CLAUDE.md: 4 workflows, 5 tool-specific tips ✅
-- Workflow variance: 20% (acceptable) ✅
-
-### 12.5 Integration with SAP-009
-
-**Phase 4 Criteria Met**:
-- ✅ AGENTS.md provides generic workflow guidance
-- ✅ CLAUDE.md provides Claude Code tool patterns
-- ✅ Workflow coverage within acceptable variance (20% < 30%)
-- ✅ Rationale documented for organizational differences
-- ✅ Self-evaluation criteria documented in protocol-spec.md
-
-**SAP-018 Awareness Status**: Phase 4 compliant (equivalent support for generic agents and Claude Code)
-
----
-
-**Protocol Version History**:
-- **1.0.0** (2025-10-29): Initial complete protocol specification for chora-compose v1.2.0
-- **1.0.1** (2025-11-05): Added Section 12: Self-Evaluation Criteria (SAP-009 Phase 4 compliance)
-=======
 **Document Version**: v1.0.0
 **Last Updated**: 2025-11-04
-**Status**: Complete - All sections filled with chora-compose architecture details
->>>>>>> 5a71de4e
+**Status**: Complete - All sections filled with chora-compose architecture details